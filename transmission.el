;;; transmission.el --- Interface to a Transmission session -*- lexical-binding: t -*-

;; Copyright (C) 2014-2017  Mark Oteiza <mvoteiza@udel.edu>

;; Author: Mark Oteiza <mvoteiza@udel.edu>
;; Version: 0.10
;; Package-Requires: ((emacs "24.4") (let-alist "1.0.5"))
;; Keywords: comm, tools

;; This program is free software; you can redistribute it and/or
;; modify it under the terms of the GNU General Public License
;; as published by the Free Software Foundation; either version 3
;; of the License, or (at your option) any later version.

;; This program is distributed in the hope that it will be useful,
;; but WITHOUT ANY WARRANTY; without even the implied warranty of
;; MERCHANTABILITY or FITNESS FOR A PARTICULAR PURPOSE.  See the
;; GNU General Public License for more details.

;; You should have received a copy of the GNU General Public License
;; along with this program. If not, see <http://www.gnu.org/licenses/>.

;;; Commentary:

;; Interface to a Transmission session.

;; Originally based on the JSON RPC library written by Christopher
;; Wellons, available online at
;; <https://github.com/skeeto/elisp-json-rpc>

;; Entry points are the `transmission' and `transmission-add'
;; commands.  A variety of commands are available for manipulating
;; torrents and their contents, some of which can be applied over
;; multiple items by selecting them within a region.  The menus for
;; each context provide good exposure.

;; "M-x transmission RET" pops up a torrent list.  One can add,
;; start/stop, verify, remove torrents, set speed limits, ratio
;; limits, bandwidth priorities, trackers, etc.  Also, one can
;; navigate to the corresponding file list, torrent info, or peer info
;; contexts.  In the file list, individual files can be toggled for
;; download, and their priorities set.

;; Customize-able are: the session address components, RPC
;; credentials, the display format of dates, file sizes and transfer
;; rates, pieces display, automatic refreshing of the torrent
;; list, etc.  See the `transmission' customization group.

;; The design draws from a number of sources, including the command
;; line utility transmission-remote(1), the ncurses interface
;; transmission-remote-cli(1), and the rtorrent(1) client.  These can
;; be found respectively at the following:
;; <https://github.com/transmission/transmission/blob/master/daemon/remote.c>
;; <https://github.com/fagga/transmission-remote-cli>
;; <https://rakshasa.github.io/rtorrent/>

;;; Code:

(require 'auth-source)
(require 'calc-bin)
(require 'calc-ext)
(require 'color)
(require 'diary-lib)
(require 'json)
(require 'mailcap)
(require 'tabulated-list)
(require 'url-util)

(eval-when-compile
  (require 'cl-lib)
  (require 'let-alist)
  (require 'subr-x))

(defgroup transmission nil
  "Interface to a Transmission session."
  :link '(url-link "https://github.com/transmission/transmission")
  :link '(url-link "https://transmissionbt.com/")
  :group 'external)

(defcustom transmission-host "localhost"
  "Host name, IP address, or socket address of the Transmission session."
  :type 'string)

(defcustom transmission-service 9091
  "Port or name of the service for the Transmission session."
  :type '(choice (const :tag "Default" 9091)
                 (string :tag "Service")
                 (integer :tag "Port"))
  :link '(function-link make-network-process))

(defcustom transmission-rpc-path "/transmission/rpc"
  "Path to the Transmission session RPC interface."
  :type '(choice (const :tag "Default" "/transmission/rpc")
                 (string :tag "Other path")))

(defcustom transmission-rpc-auth nil
  "Authentication (username, password, etc.) for the RPC interface.
Its value is a specification of the type used in `auth-source-search'.
If no password is set, `auth-sources' is searched using the
username, `transmission-host', and `transmission-service'."
  :type '(choice (const :tag "None" nil)
                 (plist :tag "Username/password"
                        :options ((:username string)
                                  (:password string))))
  :link '(info-link "(auth) Help for users")
  :link '(function-link auth-source-search))

(defcustom transmission-digit-delimiter ","
  "String used to delimit digits in numbers.
The variable `calc-group-char' is bound to this in `transmission-group-digits'."
  :type '(choice (const :tag "Comma" ",")
                 (const :tag "Full Stop" ".")
                 (const :tag "None" nil)
                 (string :tag "Other char"))
  :link '(variable-link calc-group-char)
  :link '(function-link transmission-group-digits))

(defcustom transmission-pieces-function #'transmission-format-pieces
  "Function used to show pieces of incomplete torrents.
The function takes a string (bitfield) representing the torrent
pieces and the number of pieces as arguments, and should return a string."
  :type '(radio (const :tag "None" nil)
                (function-item transmission-format-pieces)
                (function-item transmission-format-pieces-brief)
                (function :tag "Function")))

(defcustom transmission-trackers '()
  "List of tracker URLs.
These are used for completion in `transmission-trackers-add' and
`transmission-trackers-replace'."
  :type '(repeat (string :tag "URL")))

(defcustom transmission-units nil
  "The flavor of units used to display file sizes.
See `file-size-human-readable'."
  :type '(choice (const :tag "Default" nil)
                 (const :tag "SI" si)
                 (const :tag "IEC" iec))
  :link '(function-link file-size-human-readable))

(defcustom transmission-refresh-modes '()
  "List of major modes in which to refresh the buffer automatically."
  :type 'hook
  :options '(transmission-mode
             transmission-files-mode
             transmission-info-mode
             transmission-peers-mode))

(defcustom transmission-refresh-interval 2
  "Period in seconds of the refresh timer."
  :type '(number :validate (lambda (w)
                             (unless (> (widget-value w) 0)
                               (widget-put w :error "Value must be positive")
                               w))))

(defcustom transmission-time-format "%a %b %e %T %Y %z"
  "Format string used to display dates.
See `format-time-string'."
  :type 'string
  :link '(function-link format-time-string))

(defcustom transmission-time-zone nil
  "Time zone of formatted dates.
See `format-time-string'."
  :type '(choice (const :tag "Local time" nil)
                 (const :tag "Universal Time (UTC)" t)
                 (const :tag "System Wall Clock" wall)
                 (string :tag "Time Zone Identifier"))
  :link '(info-link "(libc) TZ Variable")
  :link '(function-link format-time-string))

(defcustom transmission-torrent-functions '(transmission-ffap)
  "List of functions to use for guessing torrents for `transmission-add'.
Each function should accept no arguments, and return a string or nil."
  :type 'hook
  :options '(transmission-ffap
             transmission-ffap-selection
             transmission-ffap-last-killed))

(defcustom transmission-geoip-function nil
  "Function used to translate an IP address into a location name.
The function should accept an IP address and return a string or nil."
  :type '(radio (const :tag "None" nil)
                (function-item transmission-geoiplookup)
                (function :tag "Function")))

(defcustom transmission-geoip-use-cache nil
  "Whether to cache IP address/location name associations.
If non-nil, associations are stored in `transmission-geoip-hash'.
Useful if `transmission-geoip-function' does not have its own
caching built in or is otherwise slow."
  :type 'boolean)

(defconst transmission-schedules
  (eval-when-compile
    (pcase-let*
        ((`(,sun ,mon ,tues ,wed ,thurs ,fri ,sat)
          (mapcar (lambda (x) (lsh 1 x)) (number-sequence 0 6)))
         (weekday (logior mon tues wed thurs fri))
         (weekend (logior sat sun))
         (all (logior weekday weekend)))
      `((sun . ,sun)
        (mon . ,mon)
        (tues . ,tues)
        (wed . ,wed)
        (thurs . ,thurs)
        (fri . ,fri)
        (sat . ,sat)
        (weekday . ,weekday)
        (weekend . ,weekend)
        (all . ,all))))
  "Alist of Transmission turtle mode schedules.")

(defconst transmission-mode-alist
  '((session . 0)
    (torrent . 1)
    (unlimited . 2))
  "Alist of threshold mode enumerations.")

(defconst transmission-priority-alist
  '((low . -1)
    (normal . 0)
    (high . 1))
  "Alist of names to priority values.")

(defconst transmission-status-alist
  '((stopped . 0)
    (verifywait . 1)
    (verifying . 2)
    (downwait . 3)
    (downloading . 4)
    (seedwait . 5)
    (seeding . 6))
  "Alist of possible Transmission torrent statuses.")

(defconst transmission-draw-torrents-keys
  '("id" "name" "status" "eta" "error"
    "rateDownload" "rateUpload"
    "percentDone" "sizeWhenDone"
    "uploadRatio"))

(defconst transmission-draw-files-keys
  '("name" "files" "fileStats" "downloadDir"))

(defconst transmission-draw-info-keys
  '("name" "hashString" "magnetLink" "activityDate" "addedDate"
    "dateCreated" "doneDate" "startDate" "peers" "pieces" "pieceCount"
    "pieceSize" "trackerStats" "peersConnected" "peersGettingFromUs" "peersFrom"
    "peersSendingToUs" "sizeWhenDone" "error" "errorString" "uploadRatio"
    "downloadedEver" "corruptEver" "haveValid" "totalSize" "percentDone"
    "seedRatioLimit" "seedRatioMode" "bandwidthPriority" "downloadDir"
    "uploadLimit" "uploadLimited" "downloadLimit" "downloadLimited"
    "honorsSessionLimits"  "rateDownload" "rateUpload"))

(defconst transmission-file-symbols
  '(:files-wanted :files-unwanted :priority-high :priority-low :priority-normal)
  "List of \"torrent-set\" method arguments for operating on files.")

(defconst transmission-session-header "X-Transmission-Session-Id"
  "The \"X-Transmission-Session-Id\" header key.")

(defvar transmission-session-id nil
  "The \"X-Transmission-Session-Id\" header value.")

(defvar-local transmission-torrent-vector nil
  "Vector of Transmission torrent data.")

(defvar-local transmission-torrent-id nil
  "The Transmission torrent ID integer.")

(defvar-local transmission-refresh-function nil
  "The name of the function used to redraw a buffer.
Should accept the torrent ID as an argument, e.g. `transmission-torrent-id'.")

(define-error 'transmission-conflict
  "Wrong or missing header \"X-Transmission-Session-Id\"")

(define-error 'transmission-unauthorized
  "Unauthorized user.  Check `transmission-rpc-auth'")

(define-error 'transmission-wrong-rpc-path
  "Bad RPC path.  Check `transmission-rpc-path'")

(defvar transmission-timer nil
  "Timer for repeating `revert-buffer' in a visible Transmission buffer.")

(defconst transmission-hash-table (make-hash-table :test 'equal)
  "Hash table used as initial value of `transmission-geoip-hash'.")

(defvar transmission-geoip-hash (copy-hash-table transmission-hash-table)
  "Hash table storing associations between IP addresses and location names.")

(defvar-local transmission-marked-ids nil
  "List of indices of the currently marked items.")


;; JSON RPC

(defun transmission--move-to-content ()
  "Move the point to beginning of content after the headers."
  (setf (point) (point-min))
  (re-search-forward "\r?\n\r?\n" nil t))

(defun transmission--content-finished-p ()
  "Return non-nil if all of the content has arrived."
  (setf (point) (point-min))
  (when (search-forward "Content-Length: " nil t)
    (let ((length (read (current-buffer))))
      (and (transmission--move-to-content)
           (<= length (- (position-bytes (point-max))
                         (position-bytes (point))))))))

(defun transmission--status ()
  "Check the HTTP status code.
A 409 response from a Transmission session includes the
\"X-Transmission-Session-Id\" header.  If a 409 is received,
update `transmission-session-id' and signal the error."
  (save-excursion
    (goto-char (point-min))
    (skip-chars-forward "HTTP/")
    (skip-chars-forward "[0-9].")
    (let* ((buffer (current-buffer))
           (status (read buffer)))
      (pcase status
        ((or 301 404 405) (signal 'transmission-wrong-rpc-path status))
        (401 (signal 'transmission-unauthorized status))
        (409 (when (search-forward (format "%s: " transmission-session-header))
               (setq transmission-session-id (read buffer))
               (signal 'transmission-conflict status)))))))

(defun transmission--auth-source-secret (user)
  "Return the secret for USER at found in `auth-sources'.
Unless otherwise specified in `transmission-rpc-auth', the host
and port default to `transmission-host' and
`transmission-service', respectively."
  (let ((spec (copy-sequence transmission-rpc-auth)))
    (unless (plist-get spec :host) (plist-put spec :host transmission-host))
    (unless (plist-get spec :port) (plist-put spec :port transmission-service))
    (apply #'auth-source-pick-first-password (nconc `(:user ,user) spec))))

(defun transmission--auth-string ()
  "HTTP \"Authorization\" header value if `transmission-rpc-auth' is populated."
  (when transmission-rpc-auth
    (let* ((user (plist-get transmission-rpc-auth :username))
           (pass (and user (or (plist-get transmission-rpc-auth :password)
                               (transmission--auth-source-secret user)))))
      (concat "Basic " (base64-encode-string (concat user ":" pass))))))

(defun transmission-http-post (process content)
  "Send to PROCESS an HTTP POST request containing CONTENT."
  (with-current-buffer (process-buffer process)
    (erase-buffer))
  (let ((headers (list (cons transmission-session-header transmission-session-id)
                       (cons "Content-length" (string-bytes content)))))
    (let ((auth (transmission--auth-string)))
      (if auth (push (cons "Authorization" auth) headers)))
    (with-temp-buffer
      (insert (format "POST %s HTTP/1.1\r\n" transmission-rpc-path))
      (dolist (elt headers)
        (insert (format "%s: %s\r\n" (car elt) (cdr elt))))
      (insert "\r\n" content)
      (process-send-string process (buffer-string)))))

(defun transmission-wait (process)
  "Wait to receive HTTP response from PROCESS.
Return JSON object parsed from content."
  (with-current-buffer (process-buffer process)
    (while (and (not (transmission--content-finished-p))
                (process-live-p process))
      (accept-process-output process 1))
    (transmission--status)
    (transmission--move-to-content)
    (json-read)))

(defun transmission-send (process content)
  "Send PROCESS string CONTENT and wait for response synchronously."
  (transmission-http-post process content)
  (transmission-wait process))

(defun transmission-make-network-process ()
  "Return a network client process connected to a transmission daemon.
When creating a new connection, the address is determined by the
custom variables `transmission-host' and `transmission-service'."
  (let ((socket (if (file-name-absolute-p transmission-host)
                    (expand-file-name transmission-host)))
        buffer process)
    (unwind-protect
        (prog1
            (setq buffer (generate-new-buffer " *transmission*")
                  process
                  (make-network-process
                   :name "transmission" :buffer buffer
                   :host (unless socket transmission-host)
                   :service (or socket transmission-service)
                   :family (if socket 'local) :noquery t))
          (setq buffer nil process nil))
      (if (process-live-p process) (kill-process process))
      (if (buffer-live-p buffer) (kill-buffer buffer)))))

(defun transmission-request (method &optional arguments tag)
  "Send a request to Transmission.

METHOD is a string.
ARGUMENTS is a plist having keys corresponding to METHOD.
TAG is an integer and ignored.

Details regarding the Transmission RPC can be found here:
<https://github.com/transmission/transmission/blob/master/extras/rpc-spec.txt>"
  (let ((process (transmission-make-network-process))
        (content (json-encode `(:method ,method :arguments ,arguments :tag ,tag))))
    (unwind-protect
        (condition-case nil
            (transmission-send process content)
          (transmission-conflict
           (transmission-send process content)))
      (when (process-live-p process)
        (delete-process process)
        (kill-buffer (process-buffer process))))))


;; Asynchronous calls

(defun transmission-process-filter (process text)
  "Handle PROCESS's output TEXT and trigger handlers."
  (internal-default-process-filter process text)
  (when (buffer-live-p (process-buffer process))
    (with-current-buffer (process-buffer process)
      (when (transmission--content-finished-p)
        (condition-case e
            (progn (transmission--status)
                   (delete-process process))
          (transmission-conflict
           (let ((content (process-get process :request)))
             (transmission-http-post process content)))
          (error
           (process-put process :callback nil)
           (delete-process process)
           (message "%s" (error-message-string e))))))))

(defun transmission-process-sentinel (process _message)
  "Dispatch callback function for PROCESS and kill the process buffer."
  (when (buffer-live-p (process-buffer process))
    (unwind-protect
        (let* ((callback (process-get process :callback))
               (content (and callback
                             (with-current-buffer (process-buffer process)
                               (transmission--move-to-content)
                               (buffer-substring (point) (point-max))))))
          (if callback (run-at-time 0 nil callback content)))
      (kill-buffer (process-buffer process)))))

(defun transmission-request-async (callback method &optional arguments tag)
  "Send a request to Transmission asynchronously.

CALLBACK accepts one argument, the HTTP response content.
METHOD, ARGUMENTS, and TAG are the same as in `transmission-request'."
  (let ((process (transmission-make-network-process))
        (content (json-encode `(:method ,method :arguments ,arguments :tag ,tag))))
    (set-process-sentinel process #'transmission-process-sentinel)
    (set-process-filter process #'transmission-process-filter)
    (process-put process :request content)
    (process-put process :callback callback)
    (transmission-http-post process content)
    process))


;; Response parsing

(defun transmission-torrents (response)
  "Return the \"torrents\" array in RESPONSE.
Each element is an alist with keys corresponding to the elements
of \"fields\" in the arguments of the \"torrent-get\" request."
  (cdr (assq 'torrents (cdr (assq 'arguments response)))))


;; Timer management

(defun transmission-timer-revert ()
  "Revert the buffer or cancel `transmission-timer'."
  (if (and (memq major-mode transmission-refresh-modes)
           (not (or (bound-and-true-p isearch-mode)
                    (buffer-narrowed-p)
                    (use-region-p))))
      (revert-buffer)
    (cancel-timer transmission-timer)))

(defun transmission-timer-run ()
  "Run the timer `transmission-timer'."
  (when transmission-timer (cancel-timer transmission-timer))
  (setq
   transmission-timer
   (run-at-time t transmission-refresh-interval #'transmission-timer-revert)))

(defun transmission-timer-check ()
  "Check if current buffer should run a refresh timer."
  (when (memq major-mode transmission-refresh-modes)
    (transmission-timer-run)))


;; Other

(defun transmission-refs (sequence key)
  "Make a list of the values of KEY in each element of SEQUENCE."
  (mapcar (lambda (x) (cdr (assq key x))) sequence))

(defun transmission-size (bytes)
  "Return string showing size BYTES in human-readable form."
  (file-size-human-readable bytes transmission-units))

(defun transmission-percent (have total)
  "Return the percentage of HAVE by TOTAL."
  (if (zerop total) 0 (/ (* 100.0 have) total)))

(defun transmission-files-directory-base (filename)
  "Return the top-most parent directory in string FILENAME."
  (let ((index (and (stringp filename)
                    (string-match-p "/" filename))))
    (if index (substring filename 0 (1+ index)))))

(defun transmission-every-prefix-p (prefix list)
  "Return t if PREFIX is a prefix to every string in LIST, otherwise nil."
  (cl-loop for string in list always (string-prefix-p prefix string)))

(defun transmission-slice (str k)
  "Slice STRING into K strings of somewhat equal size.
The result can have no more elements than STRING.
\n(fn STRING K)"
  (let ((len (length str)))
    (let ((quotient (/ len k))
          (remainder (% len k))
          (i 0)
          slice result)
      (while (and (/= 0 (setq len (length str))) (< i k))
        (setq slice (if (< i remainder) (1+ quotient) quotient))
        (push (substring str 0 (min slice len)) result)
        (setq str (substring str (min slice len) len))
        (cl-incf i))
      (nreverse result))))

(defun transmission-text-property-all (beg end prop)
  "Return a list of non-nil values of a text property in a range.
If none are found, return nil."
  (let (res pos)
    (save-excursion
      (goto-char beg)
      (while (> end (point))
        (push (get-text-property (point) prop) res)
        (setq pos (text-property-not-all (point) end prop (car-safe res)))
        (goto-char (or pos end))))
    (nreverse (delq nil res))))

(defun transmission-eta (seconds percent)
  "Return a string showing SECONDS in human-readable form;
otherwise some other estimate indicated by SECONDS and PERCENT."
  (if (<= seconds 0)
      (cond
       ((= percent 1) "Done")
       ((char-displayable-p ?∞) (eval-when-compile (char-to-string ?∞)))
       (t "Inf"))
    (let* ((minute 60.0)
           (hour 3600.0)
           (day 86400.0)
           (month (* 29.53 day))
           (year (* 365.25 day)))
      (apply #'format "%.0f%s"
             (cond
              ((> minute seconds) (list seconds "s"))
              ((> hour seconds) (list (/ seconds minute) "m"))
              ((> day seconds) (list (/ seconds hour) "h"))
              ((> month seconds) (list (/ seconds day) "d"))
              ((> year seconds) (list (/ seconds month) "mo"))
              (t (list (/ seconds year) "y")))))))

(defun transmission-when (seconds)
  "The `transmission-eta' of time between `current-time' and SECONDS."
  (if (<= seconds 0) "never"
    (let ((secs (- seconds (time-to-seconds (current-time)))))
      (format (if (< secs 0) "%s ago" "in %s")
              (transmission-eta (abs secs) nil)))))

(defun transmission-rate (bytes)
  "Return a rate in units kilobytes per second.
The rate is calculated from BYTES according to `transmission-units'."
  (/ bytes (if (eq 'iec transmission-units) 1024 1000)))

(defun transmission-throttle-torrent (ids limit n)
  "Set transfer speed limit for IDS.
LIMIT is a symbol; either uploadLimit or downloadLimit.
N is the desired threshold.  A negative value of N means to disable the limit."
  (cl-assert (memq limit '(uploadLimit downloadLimit)))
  (let* ((limit (intern (concat ":" (symbol-name limit))))
         (limited (intern (concat (symbol-name limit) "ed")))
         (arguments `(:ids ,ids ,@(if (< n 0) `(,limited :json-false)
                                    `(,limited t ,limit ,n)))))
    (transmission-request-async nil "torrent-set" arguments)))

(defun transmission-set-torrent-speed-limit (ids d)
  "Set speed limit of torrents IDS.
Direction D should be a symbol, either \"up\" or \"down\"."
  (cl-assert (memq d '(up down)))
  (let* ((str (concat (symbol-name d) "loadLimit"))
         (limit (intern str))
         (limited (intern (concat str "ed"))))
    (if (cdr ids)
        (let ((prompt (concat "Set torrents' " (symbol-name d) "load limit: ")))
          (transmission-throttle-torrent ids limit (read-number prompt)))
      (transmission-request-async
       (lambda (content)
         (let* ((torrents (transmission-torrents (json-read-from-string content)))
                (torrent (elt torrents 0))
                (n (cdr (assq limit torrent)))
                (throttle (eq t (cdr (assq limited torrent))))
                (prompt (concat "Set torrent's " (symbol-name d) "load limit ("
                                (if throttle (format "%d kB/s" n) "disabled") "): ")))
           (transmission-throttle-torrent ids limit (read-number prompt))))
       "torrent-get" `(:ids ,ids :fields (,str ,(concat str "ed")))))))

(defun transmission-prompt-speed-limit (upload)
  "Make a prompt to set transfer speed limit.
If UPLOAD is non-nil, make a prompt for upload rate, otherwise
for download rate."
  (let-alist (cdr (assq 'arguments (transmission-request "session-get")))
    (let ((limit (if upload .speed-limit-up .speed-limit-down))
          (enabled (eq t (if upload .speed-limit-up-enabled
                           .speed-limit-down-enabled))))
      (list (read-number (concat "Set global " (if upload "up" "down") "load limit ("
                                 (if enabled (format "%d kB/s" limit) "disabled")
                                 "): "))))))

(defun transmission-prompt-ratio-limit ()
  "Make a prompt to set global seed ratio limit."
  (let-alist (cdr (assq 'arguments (transmission-request "session-get")))
    (let ((limit .seedRatioLimit)
          (enabled (eq t .seedRatioLimited)))
      (list (read-number (concat "Set global seed ratio limit ("
                                 (if enabled (format "%.1f" limit) "disabled")
                                 "): "))))))

(defun transmission-read-strings (prompt &optional collection)
  "Read strings until an input is blank, with optional completion.
PROMPT and COLLECTION are the same as in `completing-read'.
Returns a list of non-blank inputs."
  (let (res entry)
    (catch :finished
      (while t
        (setq entry (if (not collection) (read-string prompt)
                      (completing-read prompt collection nil)))
        (if (and (not (string-empty-p entry))
                 (not (string-blank-p entry)))
            (progn (push entry res)
                   (setq collection (delete entry collection)))
          (throw :finished (nreverse res)))))))

(defun transmission-read-time (prompt)
  "Read an expression for time, prompting with string PROMPT.
Uses `diary-entry-time' to parse user input.
Returns minutes from midnight, otherwise nil."
  (let ((hhmm (diary-entry-time (read-string prompt))))
    (if (>= hhmm 0) (+ (% hhmm 100) (* 60 (/ hhmm 100))))))

(defun transmission-format-minutes (minutes)
  "Return a formatted string from MINUTES from midnight."
  (format-time-string "%H:%M" (seconds-to-time (* 60 (+ 300 minutes)))))

(defun transmission-n->days (n)
  "Return days corresponding to bitfield N.
Days are the keys of `transmission-schedules'."
  (cond
   ((let ((cell (rassq n transmission-schedules)))
      (when cell (list (car cell)))))
   ((let (res)
      (pcase-dolist (`(,k . ,v) transmission-schedules)
        (unless (zerop (logand n v))
          (push k res)
          (cl-decf n v)))
      (nreverse res)))))

(defun transmission-list-trackers (id)
  "Return the \"trackerStats\" array for torrent id ID."
  (let* ((arguments `(:ids ,id :fields ("trackerStats")))
         (response (transmission-request "torrent-get" arguments))
         (torrents (transmission-torrents response)))
    (cdr (assq 'trackerStats (elt torrents 0)))))

(defun transmission-unique-announce-urls ()
  "Return a list of unique announce URLs from all current torrents."
  (let* ((response (transmission-request "torrent-get" '(:fields ("trackers"))))
         (trackers (transmission-refs (transmission-torrents response) 'trackers))
         (urls (cl-loop for vector in trackers
                        collect (transmission-refs vector 'announce))))
    (delete-dups (apply #'append (delq nil urls)))))

(defun transmission-btih-p (string)
  "Return non-nil if STRING is a BitTorrent info hash, otherwise nil."
  (if (and string (string-match-p "\\`[[:xdigit:]]\\{40\\}\\'" string)) string))

(defun transmission-directory-name-p (name)
  "Return non-nil if NAME ends with a directory separator character."
  (let ((len (length name))
        (last ?.))
    (if (> len 0) (setq last (aref name (1- len))))
    (or (= last ?/)
        (and (memq system-type '(windows-nt ms-dos))
             (= last ?\\)))))

(defun transmission-ffap ()
  "Return a file name, URL, or info hash at point, otherwise nil."
  (or (get-text-property (point) 'shr-url)
      (get-text-property (point) :nt-link)
      (let ((fn (run-hook-with-args-until-success 'file-name-at-point-functions)))
        (unless (transmission-directory-name-p fn) fn))
      (url-get-url-at-point)
      (transmission-btih-p (thing-at-point 'word))))

(defun transmission-ffap-string (string)
  "Apply `transmission-ffap' to the beginning of STRING."
  (when string
    (with-temp-buffer
      (insert string)
      (goto-char (point-min))
      (transmission-ffap))))

(defun transmission-ffap-last-killed ()
  "Apply `transmission-ffap' to the most recent `kill-ring' entry."
  (transmission-ffap-string (car kill-ring)))

(defun transmission-ffap-selection ()
  "Apply `transmission-ffap' to the graphical selection."
  (transmission-ffap-string (with-no-warnings (x-get-selection))))

(defun transmission-files-do (action)
  "Apply ACTION to files in `transmission-files-mode' buffers."
  (cl-assert (memq action transmission-file-symbols))
  (let* ((id transmission-torrent-id)
         (prop 'tabulated-list-id)
         (region (use-region-p))
         (beg (and region (region-beginning)))
         (end (and region (region-end)))
         (indices
          (or transmission-marked-ids
              (if (null region)
                  (list (cdr (assq 'index (get-text-property (point) prop))))
                (mapcar (lambda (id) (cdr (assq 'index id)))
                        (transmission-text-property-all beg end prop))))))
    (if (and id indices)
        (let ((arguments (list :ids id action indices)))
          (transmission-request-async nil "torrent-set" arguments))
      (user-error "No files selected or at point"))))

(defun transmission-files-file-at-point ()
  "Return the absolute path of the torrent file at point, or nil.
If the file named \"foo\" does not exist, try \"foo.part\" before returning."
  (let* ((dir (cdr (assq 'downloadDir (elt transmission-torrent-vector 0))))
         (base (or (and dir (cdr (assq 'name (tabulated-list-get-id))))
                   (user-error "No file at point")))
         (filename (and base (expand-file-name base dir))))
    (setq filename (or (and (file-exists-p filename) filename)
                       (let ((part (concat filename ".part")))
                         (and (file-exists-p part) part))))
    (if filename (abbreviate-file-name filename)
      (user-error "File does not exist"))))

(defun transmission-files-sort (torrent)
  "Return a list derived from the \"files\" and \"fileStats\" arrays in TORRENT.
The two are spliced together with indices for each file, sorted by file name."
  (let* ((alist (elt torrent 0))
         (files (cdr (assq 'files alist)))
         (stats (cdr (assq 'fileStats alist))))
    (sort (cl-loop for f across files
                   for s across stats
                   for i below (length files)
                   collect (append f s (list (cons 'index i))))
          (lambda (a b)
            (string< (cdr (assq 'name a))
                     (cdr (assq 'name b)))))))

(defun transmission-geoiplookup (ip)
  "Return country name associated with IP using geoiplookup(1)."
  (let ((program (if (string-match-p ":" ip) "geoiplookup6" "geoiplookup")))
    (when (executable-find program)
      (with-temp-buffer
        (call-process program nil t nil ip)
        (car (last (split-string (buffer-string) ": " t "[ \t\r\n]*")))))))

(defun transmission-geoip-retrieve (ip)
  "Retrieve value of IP in `transmission-geoip-hash'.
If IP is not a key, add it with the value from `transmission-geoip-function'.
If `transmission-geoip-function' has changed, reset `transmission-geoip-hash'
from `transmission-hash-table'."
  (let ((fun transmission-geoip-function)
        (cache transmission-geoip-hash))
    (when (functionp fun)
      (if (not transmission-geoip-use-cache)
          (funcall fun ip)
        (if (eq fun (get 'transmission-geoip-hash :fn))
            (or (gethash ip cache)
                (setf (gethash ip cache) (funcall fun ip)))
          (setq cache (copy-hash-table transmission-hash-table))
          (put 'transmission-geoip-hash :fn fun)
          (setf (gethash ip cache) (funcall fun ip)))))))

(defun transmission-time (seconds)
  "Format a time string, given SECONDS from the epoch."
  (if (= 0 seconds) "Never"
    (format-time-string transmission-time-format (seconds-to-time seconds)
                        transmission-time-zone)))

(defun transmission-hamming-weight (x)
  "Calculate the Hamming weight of X."
  (let ((m1 #x555555555555555)
        (m2 #x333333333333333)
        (m4 #x0f0f0f0f0f0f0f0f)
        (h01 #x0101010101010101))
    (setq x (- x (logand (lsh x -1) m1)))
    (setq x (+ (logand x m2) (logand (lsh x -2) m2)))
    (setq x (logand (+ x (lsh x -4)) m4))
    (lsh (* x h01) -56)))

(defun transmission-count-bits (bytearray)
  "Calculate sum of Hamming weight of each byte in BYTEARRAY."
  (cl-loop for x across bytearray sum (transmission-hamming-weight x)))

(defun transmission-byte->string (byte)
  "Format integer BYTE into a string."
  (let* ((calc-number-radix 2)
         (string (math-format-binary byte)))
    (concat (make-string (- 8 (length string)) ?0) string)))

(defun transmission-ratio->glyph (ratio)
  "Return a single-char string representing RATIO."
  (char-to-string
   (cond
    ((= 0 ratio) #x20)
    ((< ratio 0.333) #x2591)
    ((< ratio 0.667) #x2592)
    ((< ratio 1) #x2593)
    ((= 1 ratio) #x2588))))

(defun transmission-ratio->256 (ratio)
  "Return a grey font-locked single-space string according to RATIO.
Uses color names for the 256 color palette."
  (let ((n (if (= 1 ratio) 231 (+ 236 (* 19 ratio)))))
    (propertize " " 'font-lock-face `(:background ,(format "color-%d" n)))))

(defun transmission-ratio->grey (ratio)
  "Return a grey font-locked single-space string according to RATIO."
  (let ((l (+ 0.2 (* 0.8 ratio))))
    (propertize " " 'font-lock-face `(:background ,(color-rgb-to-hex l l l))
                'help-echo (format "%.2f" ratio))))

(defun transmission-torrent-seed-ratio (mode tlimit)
  "String showing a torrent's seed ratio limit.
MODE is which seed ratio to use; TLIMIT is the torrent-level limit."
  (pcase mode
    (0 "session limit")
    (1 (format "%.2f (torrent-specific limit)" tlimit))
    (2 "unlimited")))

(defun transmission-group-digits (n)
  "Group digits of positive number N with `transmission-digit-delimiter'."
  (if (< n 10000) (number-to-string n)
    (let ((calc-group-char transmission-digit-delimiter))
      (math-group-float (number-to-string n)))))

(defun transmission-plural (n s)
  "Return a pluralized string expressing quantity N of thing S.
Done in the spirit of `dired-plural-s'."
  (let ((m (if (= -1 n) 0 n)))
    (concat (transmission-group-digits m) " " s (when (/= m 1) "s"))))

(defun transmission-format-size (bytes)
  "Format size BYTES into a more readable string."
  (format "%s (%s bytes)" (transmission-size bytes)
          (transmission-group-digits bytes)))

(defun transmission-toggle-mark-at-point ()
  "Toggle mark of item at point.
Registers the change in `transmission-marked-ids'."
  (let* ((eid (tabulated-list-get-id))
         (id (cdr (or (assq 'id eid) (assq 'index eid)))))
    (if (memq id transmission-marked-ids)
        (progn
          (setq transmission-marked-ids (delete id transmission-marked-ids))
          (tabulated-list-put-tag " "))
      (push id transmission-marked-ids)
      (tabulated-list-put-tag ">"))
    (set-buffer-modified-p nil)))

(defun transmission-tabulated-list-pred (key)
  "Return a sorting predicate comparing values of KEY.
KEY should be a key in an element of `tabulated-list-entries'."
  (lambda (a b)
    (> (cdr (assq key (car a)))
       (cdr (assq key (car b))))))

(defun transmission-move-to-file-name ()
  "Move to the beginning of the filename on the current line."
  (let* ((eol (line-end-position))
         (change (next-single-property-change (point-at-bol) 'transmission-name nil eol)))
    (when (and change (< change eol))
      (goto-char change))))

(defmacro transmission-interactive (&rest spec)
  "Specify interactive use of a function.
The symbol `ids' is bound to a list of torrent IDs marked, at
point or in region, otherwise a `user-error' is signalled."
  (declare (debug t))
  (let ((region (make-symbol "region"))
        (marked (make-symbol "marked"))
        (torrent (make-symbol "torrent")))
    `(interactive
      (let ((,torrent transmission-torrent-id) ,marked ,region ids)
        (setq ids (or (and ,torrent (list ,torrent))
                      (setq ,marked transmission-marked-ids)))
        (when (null ids)
          (if (setq ,region (use-region-p))
              (setq ids
                    (cl-loop for x in
                     (transmission-text-property-all
                      (region-beginning) (region-end) 'tabulated-list-id)
                     collect (cdr (assq 'id x))))
            (let ((value (get-text-property (point) 'tabulated-list-id)))
              (when value (setq ids (list (cdr (assq 'id value))))))))
        (if (null ids) (user-error "No torrent selected")
          ,@(cl-labels
                ((expand (form x)
                   (cond
                    ((atom form) form)
                    ((and (listp form)
                          (memq (car form)
                                '(read-number y-or-n-p yes-or-no-p
                                  completing-read transmission-read-strings)))
                     (pcase form
                       (`(read-number ,prompt . ,rest)
                        `(read-number (concat ,prompt ,x) ,@rest))
                       (`(y-or-n-p ,prompt)
                        `(y-or-n-p (concat ,prompt ,x)))
                       (`(yes-or-no-p ,prompt)
                        `(yes-or-no-p (concat ,prompt ,x)))
                       (`(completing-read ,prompt . ,rest)
                        `(completing-read (concat ,prompt ,x) ,@rest))
                       (`(transmission-read-strings ,prompt . ,rest)
                        `(transmission-read-strings (concat ,prompt ,x) ,@rest))))
                    ((or (listp form) (null form))
                     (mapcar (lambda (subexp) (expand subexp x)) form))
                    (t (error "bad syntax: %S" form)))))
              (expand spec
                      `(cond
                        (,marked (format "[%d marked] " (length ,marked)))
                        (,region (format "[%d in region] " (length ids)))))))))))

(defun transmission-collect-hook (hook)
  "Run HOOK and return a list of non-nil results from calling its elements."
  (let (res)
    (run-hook-wrapped
     hook
     (lambda (fun)
       (let ((val (funcall fun)))
         (when val (cl-pushnew val res :test #'equal)))
       nil))
    (nreverse res)))

(defmacro transmission-with-window-maybe (window &rest body)
  "If WINDOW is non-nil, execute BODY with WINDOW current.
Otherwise, just execute BODY."
  (declare (indent 1) (debug t))
  `(if (null ,window) (progn ,@body)
     (with-selected-window ,window
       ,@body)))

(defun transmission-window->state (window)
  "Return a list containing some state of WINDOW.
A simplification of `window-state-get', the list associates
WINDOW with `window-start' and the line/column coordinates of `point'."
  (transmission-with-window-maybe window
    (save-restriction
      (widen)
      (list window (window-start) (line-number-at-pos) (current-column)))))

(defun transmission-restore-state (state)
  "Set `window-start' and `window-point' according to STATE."
  (pcase-let ((`(,window ,start ,line ,column) state))
    (transmission-with-window-maybe window
      (goto-char (point-min))
      (goto-char (point-at-bol line))
      (move-to-column column)
      (setf (window-start) start))))

(defmacro transmission-with-saved-state (&rest body)
  "Execute BODY, restoring window position, point, and mark."
  (declare (indent 0) (debug t))
  (let ((old-states (make-symbol "old-states"))
        (old-mark (make-symbol "old-mark"))
        (old-mark-active (make-symbol "old-mark-active")))
    `(let* ((,old-states (or (mapcar #'transmission-window->state
                                     (get-buffer-window-list nil nil t))
                             (list (transmission-window->state nil))))
            (,old-mark (if (not (region-active-p)) (mark)
                         (let ((beg (region-beginning)))
                           (if (= (window-point) beg) (region-end) beg))))
            (,old-mark-active mark-active))
       ,@body
       (mapc #'transmission-restore-state ,old-states)
       (and ,old-mark (set-mark ,old-mark))
       (unless ,old-mark-active (deactivate-mark)))))


;; Interactive

;;;###autoload
(defun transmission-add (torrent &optional directory)
  "Add TORRENT by filename, URL, magnet link, or info hash.
When called with a prefix, prompt for DIRECTORY."
  (interactive
   (let* ((f (transmission-collect-hook 'transmission-torrent-functions))
          (def (mapcar #'file-relative-name f))
          (prompt (concat "Add torrent" (if def (format " [%s]" (car def))) ": ")))
     (list (read-file-name prompt nil def)
           (if current-prefix-arg
               (read-directory-name "Target directory: ")))))
  (transmission-request-async
   (lambda (content)
     (let-alist (json-read-from-string content)
       (pcase .result
         ("success"
          (let-alist .arguments
            (or (and .torrent-added.name
                     (message "Added %s" .torrent-added.name))
                (and .torrent-duplicate.name
                     (message "Already added %s" .torrent-duplicate.name)))))
         (_ (message .result)))))
   "torrent-add"
   (append (if (and (file-readable-p torrent) (not (file-directory-p torrent)))
               `(:metainfo ,(with-temp-buffer
                              (insert-file-contents torrent)
                              (base64-encode-string (buffer-string))))
             (setq torrent (string-trim torrent))
             `(:filename ,(if (transmission-btih-p torrent)
                              (concat "magnet:?xt=urn:btih:" torrent)
                            torrent)))
           (if directory (list :download-dir (expand-file-name directory))))))

(defun transmission-free (directory)
  "Show in the echo area how much free space is in DIRECTORY."
  (interactive (list (read-directory-name "Directory: " nil nil t)))
  (transmission-request-async
   (lambda (content)
     (let-alist (cdr (assq 'arguments (json-read-from-string content)))
       (message "%s free in %s" (transmission-format-size .size-bytes)
                (abbreviate-file-name .path))))
   "free-space" (list :path (expand-file-name directory))))

(defun transmission-stats ()
  "Message some information about the session."
  (interactive)
  (transmission-request-async
   (lambda (content)
     (let-alist (cdr (assq 'arguments (json-read-from-string content)))
       (message (concat "%d kB/s down, %d kB/s up; %d/%d torrents active; "
                        "%s received, %s sent; uptime %s")
                (transmission-rate .downloadSpeed)
                (transmission-rate .uploadSpeed)
                .activeTorrentCount .torrentCount
                (transmission-size .current-stats.downloadedBytes)
                (transmission-size .current-stats.uploadedBytes)
                (transmission-eta .current-stats.secondsActive nil))))
   "session-stats"))

(defun transmission-move (ids location)
  "Move torrent at point, marked, or in region to a new LOCATION."
  (transmission-interactive
   (let* ((dir (read-directory-name "New directory: "))
          (prompt (format "Move torrent%s to %s? " (if (cdr ids) "s" "") dir)))
     (if (y-or-n-p prompt) (list ids dir) '(nil nil))))
  (when ids
    (let ((arguments (list :ids ids :move t :location (expand-file-name location))))
      (transmission-request-async nil "torrent-set-location" arguments))))

(defun transmission-reannounce (ids)
  "Reannounce torrent at point, marked, or in region."
  (transmission-interactive (list ids))
  (when ids
    (transmission-request-async nil "torrent-reannounce" (list :ids ids))))

(defun transmission-remove (ids &optional unlink)
  "Prompt to remove torrent at point or torrents marked or in region.
When called with a prefix UNLINK, also unlink torrent data on disk."
  (transmission-interactive
   (if (yes-or-no-p (concat "Remove " (and current-prefix-arg "and unlink ")
                            "torrent" (and (< 1 (length ids)) "s") "? "))
       (progn (setq deactivate-mark t transmission-marked-ids nil)
              (list ids current-prefix-arg))
     '(nil nil)))
  (when ids
    (let ((arguments `(:ids ,ids :delete-local-data ,(and unlink t))))
      (transmission-request-async nil "torrent-remove" arguments))))

(defun transmission-delete (ids)
  "Prompt to delete (unlink) torrent at point or torrents marked or in region."
  (transmission-interactive
   (let* ((prompt (concat "Delete torrent" (and (< 1 (length ids)) "s") "? ")))
     (list
      (and (yes-or-no-p prompt)
           (setq transmission-marked-ids nil deactivate-mark t)
           ids))))
  (when ids
    (transmission-request-async nil "torrent-remove" `(:ids ,ids :delete-local-data t))))

(defun transmission-set-bandwidth-priority (ids priority)
  "Set bandwidth priority of torrent(s) at point, in region, or marked."
  (transmission-interactive
   (let* ((prompt "Set bandwidth priority: ")
          (priority (completing-read prompt transmission-priority-alist nil t))
          (number (cdr (assq (intern priority) transmission-priority-alist))))
     (list (when number ids) number)))
  (when ids
    (let ((arguments `(:ids ,ids :bandwidthPriority ,priority)))
      (transmission-request-async nil "torrent-set" arguments))))

(defun transmission-set-download (limit)
  "Set global download speed LIMIT in kB/s."
  (interactive (transmission-prompt-speed-limit nil))
  (let ((arguments (if (<= limit 0) '(:speed-limit-down-enabled :json-false)
                     `(:speed-limit-down-enabled t :speed-limit-down ,limit))))
    (transmission-request-async nil "session-set" arguments)))

(defun transmission-set-upload (limit)
  "Set global upload speed LIMIT in kB/s."
  (interactive (transmission-prompt-speed-limit t))
  (let ((arguments (if (< limit 0) '(:speed-limit-up-enabled :json-false)
                     `(:speed-limit-up-enabled t :speed-limit-up ,limit))))
    (transmission-request-async nil "session-set" arguments)))

(defun transmission-set-ratio (limit)
  "Set global seed ratio LIMIT."
  (interactive (transmission-prompt-ratio-limit))
  (let ((arguments (if (< limit 0) '(:seedRatioLimited :json-false)
                     `(:seedRatioLimited t :seedRatioLimit ,limit))))
    (transmission-request-async nil "session-set" arguments)))

(defun transmission-set-torrent-download (ids)
  "Set download limit of selected torrent(s) in kB/s."
  (transmission-interactive (list ids))
  (transmission-set-torrent-speed-limit ids 'down))

(defun transmission-set-torrent-upload (ids)
  "Set upload limit of selected torrent(s) in kB/s."
  (transmission-interactive (list ids))
  (transmission-set-torrent-speed-limit ids 'up))

(defun transmission-set-torrent-ratio (ids mode limit)
  "Set seed ratio limit of selected torrent(s)."
  (transmission-interactive
   (let* ((prompt (concat "Set torrent" (if (cdr ids) "s'" "'s") " ratio mode: "))
          (mode (completing-read prompt transmission-mode-alist nil t))
          (n (cdr (assq (intern mode) transmission-mode-alist))))
     (list ids n (when (= n 1) (read-number "Set torrent ratio limit: ")))))
  (when ids
    (let ((arguments `(:ids ,ids :seedRatioMode ,mode)))
      (when limit
        (setq arguments (append arguments `(:seedRatioLimit ,limit))))
      (transmission-request-async nil "torrent-set" arguments))))

(defun transmission-toggle-limits (ids)
  "Toggle whether selected torrent(s) honor session speed limits."
  (transmission-interactive (list ids))
  (when ids
    (transmission-request-async
     (lambda (content)
       (let* ((torrents (transmission-torrents (json-read-from-string content)))
              (honor (pcase (cdr (assq 'honorsSessionLimits (elt torrents 0)))
                       (:json-false t) (_ :json-false))))
         (transmission-request-async nil "torrent-set"
                                     `(:ids ,ids :honorsSessionLimits ,honor))))
     "torrent-get" `(:ids ,ids :fields ("honorsSessionLimits")))))

(defun transmission-toggle (ids)
  "Toggle selected torrent(s) between started and stopped."
  (transmission-interactive (list ids))
  (when ids
    (transmission-request-async
     (lambda (content)
       (let* ((torrents (transmission-torrents (json-read-from-string content)))
              (status (and (< 0 (length torrents))
                           (cdr (assq 'status (elt torrents 0)))))
              (method (and status
                           (if (zerop status) "torrent-start" "torrent-stop"))))
         (when method (transmission-request-async nil method (list :ids ids)))))
     "torrent-get" (list :ids ids :fields '("status")))))

<<<<<<< HEAD
(defun transmission-trackers-add ()
  "Add announce URLs to torrent or torrents."
  (interactive)
  (transmission-let*-ids
      ((trackers (transmission-refs (transmission-list-trackers ids) 'announce))
       (urls (or (transmission-read-strings
                  "Add announce URLs: "
                  (cl-loop for url in
                           (append transmission-trackers
                                   (transmission-unique-announce-urls))
                           unless (member url trackers) collect url))
                 (user-error "No trackers to add")))
       (arguments (list :ids ids :trackerAdd
                        ;; Don't add trackers that are already there
                        (cl-loop for url in urls
                                 unless (member url trackers) collect url))))
    (transmission-request-async
     (lambda (content)
       (let-alist (json-read-from-string content) (message .result)))
     "torrent-set" arguments)))
=======
(defun transmission-trackers-add (ids urls)
  "Add announce URLs to selected torrent or torrents."
  (transmission-interactive
   (let* ((trackers (transmission-refs (transmission-list-trackers ids) 'announce))
          (urls (or (transmission-read-strings
                     "Add announce URLs: "
                     (cl-loop for url in
                              (append transmission-trackers
                                      (transmission-list-unique-announce-urls))
                              unless (member url trackers) collect url))
                    (user-error "No trackers to add"))))
     (list ids
           ;; Don't add trackers that are already there
           (cl-loop for url in urls
                    unless (member url trackers) collect url))))
  (transmission-request-async
   (lambda (content)
     (let-alist (json-read-from-string content) (message .result)))
   "torrent-set" (list :ids ids :trackerAdd urls)))
>>>>>>> 044eb5d8

(defun transmission-trackers-remove ()
  "Remove trackers from torrent at point by ID or announce URL."
  (interactive)
  (let* ((id (or transmission-torrent-id (user-error "No torrent selected")))
         (array (or (transmission-list-trackers id)
                    (user-error "No trackers to remove")))
         (prompt (format "Remove tracker (%d trackers): " (length array)))
         (trackers (cl-loop for x across array
                            collect (cons (cdr (assq 'announce x))
                                          (cdr (assq 'id x)))))
         (completion-extra-properties
          `(:annotation-function
            (lambda (x) (format " ID# %d" (cdr (assoc x ',trackers))))))
         (urls (or (transmission-read-strings prompt trackers)
                   (user-error "No trackers selected for removal")))
         (tids (cl-loop for alist across array
                        if (or (member (cdr (assq 'announce alist)) urls)
                               (member (number-to-string (cdr (assq 'id alist))) urls))
                        collect (cdr (assq 'id alist))))
         (arguments (list :ids id :trackerRemove tids)))
    (transmission-request-async
     (lambda (content)
       (let-alist (json-read-from-string content) (message .result)))
     "torrent-set" arguments)))

(defun transmission-trackers-replace ()
  "Replace tracker by ID or announce URL."
  (interactive)
  (let* ((id (or transmission-torrent-id (user-error "No torrent selected")))
         (trackers (or (cl-loop for x across (transmission-list-trackers id)
                                collect (cons (cdr (assq 'announce x))
                                              (cdr (assq 'id x))))
                       (user-error "No trackers to replace")))
         (prompt (format "Replace tracker (%d trackers): " (length trackers)))
         (tid (or (let* ((completion-extra-properties
                          `(:annotation-function
                            (lambda (x)
                              (format " ID# %d" (cdr (assoc x ',trackers))))))
                         (tracker (completing-read prompt trackers)))
                    (cl-loop for cell in trackers
                             if (member tracker (list (car cell)
                                                      (number-to-string (cdr cell))))
                             return (cdr cell)))
                  (user-error "No tracker selected for substitution")))
         (replacement
          (completing-read "Replacement tracker? "
                           (append transmission-trackers
                                   (transmission-unique-announce-urls))))
         (arguments (list :ids id :trackerReplace (vector tid replacement))))
    (transmission-request-async
     (lambda (content)
       (let-alist (json-read-from-string content) (message .result)))
     "torrent-set" arguments)))

(defun transmission-turtle-set-days (days)
  "Set DAYS on which turtle mode will be active.
DAYS is a bitfield, the associations of which are in `transmission-schedules'.
If DAYS is nil, disable turtle mode schedule."
  (interactive
   (let-alist (cdr (assq 'arguments (transmission-request "session-get")))
     (let* ((prompt
             (format "Days %s: "
                     (if (not (eq t .alt-speed-time-enabled)) "(disabled)"
                       (or (transmission-n->days .alt-speed-time-day) "(none)"))))
            (names (transmission-read-strings prompt transmission-schedules))
            (bits (cl-loop for x in names
                           collect (cdr (assq (intern x) transmission-schedules)))))
       (list (apply #'logior bits)))))
  (let ((arguments
         (append `(:alt-speed-time-enabled ,(if (zerop days) json-false t))
                 (unless (zerop days) `(:alt-speed-time-day ,days)))))
    (transmission-request-async nil "session-set" arguments)))

(defun transmission-turtle-set-times (begin end)
  "Set BEGIN and END times for turtle mode.
See `transmission-read-time' for details on time input."
  (interactive
   (let-alist (cdr (assq 'arguments (transmission-request "session-get")))
     (let* ((begs (transmission-format-minutes .alt-speed-time-begin))
            (ends (transmission-format-minutes .alt-speed-time-end))
            (start (or (transmission-read-time (format "Begin (%s): " begs))
                       .alt-speed-time-begin))
            (stop (or (transmission-read-time (format "End (%s): " ends))
                      .alt-speed-time-end)))
       (when (and (= start .alt-speed-time-begin) (= stop .alt-speed-time-end))
         (user-error "No change in schedule"))
       (if (y-or-n-p (format "Set active time from %s to %s? "
                             (transmission-format-minutes start)
                             (transmission-format-minutes stop)))
           (list start stop) '(nil nil)))))
  (when (or begin end)
    (let ((arguments
           (append (if begin (list :alt-speed-time-begin begin))
                   (if end (list :alt-speed-time-end end)))))
      (transmission-request-async nil "session-set" arguments))))

(defun transmission-turtle-set-speeds (up down)
  "Set UP and DOWN speed limits (kB/s) for turtle mode."
  (interactive
   (let-alist (cdr (assq 'arguments (transmission-request "session-get")))
     (let ((p1 (format "Set turtle upload limit (%d kB/s): " .alt-speed-up))
           (p2 (format "Set turtle download limit (%d kB/s): " .alt-speed-down)))
       (list (read-number p1) (read-number p2)))))
  (let ((arguments
         (append (if down (list :alt-speed-down down))
                 (if up (list :alt-speed-up up)))))
    (transmission-request-async nil "session-set" arguments)))

(defun transmission-turtle-toggle ()
  "Toggle turtle mode."
  (interactive)
  (transmission-request-async
   (lambda (content)
     (let* ((arguments (cdr (assq 'arguments (json-read-from-string content))))
            (enable (equal json-false (cdr (assq 'alt-speed-enabled arguments)))))
       (transmission-request-async
        (lambda (content)
          (let-alist (json-read-from-string content)
            (pcase .result
              ("success"
               (message (concat "Turtle mode " (if enable "en" "dis") "abled")))
              (_ (message .result)))))
        "session-set" `(:alt-speed-enabled ,(or enable json-false)))))
   "session-get"))

(defun transmission-verify (ids)
  "Verify torrent at point, in region, or marked."
  (transmission-interactive
   (if (y-or-n-p (concat "Verify torrent" (if (cdr ids) "s") "? "))
       (list ids) '(nil)))
  (when ids (transmission-request-async nil "torrent-verify" (list :ids ids))))

(defun transmission-quit ()
  "Quit and bury the buffer."
  (interactive)
  (let ((cur (current-buffer)))
    (if (cl-loop for list in (window-prev-buffers)
                 never (eq cur (car list)))
        (quit-window)
      (if (one-window-p)
          (bury-buffer)
        (delete-window)))))

(defun transmission-files-unwant ()
  "Mark file(s) at point or in region as unwanted."
  (interactive)
  (transmission-files-do :files-unwanted))

(defun transmission-files-want ()
  "Mark file(s) at point or in region as wanted."
  (interactive)
  (transmission-files-do :files-wanted))

(defun transmission-files-priority (priority)
  "Set bandwidth PRIORITY on file(s) at point or in region."
  (interactive
   (list (completing-read "Set priority: " transmission-priority-alist nil t)))
  (transmission-files-do (intern (concat ":priority-" priority))))

(defun transmission-files-command (command file)
  "Run a command COMMAND on the FILE at point."
  (interactive
   (let* ((fap (run-hook-with-args-until-success 'file-name-at-point-functions))
          (def (mailcap-file-default-commands
                (list (replace-regexp-in-string "\\.part\\'" "" fap))))
          (prompt (and fap (concat "! on " (file-name-nondirectory fap)
                                   (if def (format " (default %s)" (car def)))
                                   ": ")))
          (input (read-shell-command prompt nil nil def t)))
     (if fap (list (if (string-empty-p input) (or (car def) "") input) fap)
       (user-error "File does not exist"))))
  (let* ((args (nconc (split-string-and-unquote command) (list (expand-file-name file))))
         (prog (car args)))
    (apply #'start-process prog nil args)))

(defun transmission-find-file ()
  "Visit the file at point with `find-file-read-only'."
  (interactive)
  (find-file-read-only (transmission-files-file-at-point)))

(defun transmission-find-file-other-window ()
  "Visit the file at point in another window."
  (interactive)
  (find-file-read-only-other-window (transmission-files-file-at-point)))

(defun transmission-display-file ()
  "Display the file at point in another window."
  (interactive)
  (let ((buf (find-file-noselect (transmission-files-file-at-point))))
    (with-current-buffer buf
      (read-only-mode 1))
    (display-buffer buf t)))

(defun transmission-view-file ()
  "Examine the file at point in view mode."
  (interactive)
  (view-file (transmission-files-file-at-point)))

(defun transmission-browse-url-of-file ()
  "Browse file at point in a WWW browser."
  (interactive)
  (browse-url-of-file (expand-file-name (transmission-files-file-at-point))))

(defun transmission-copy-file-name-as-kill ()
  "Copy the name of the file at point into the kill ring."
  (interactive)
  (let ((filename (transmission-files-file-at-point)))
    (kill-new filename)
    (message "Copied %s" filename)))

(defun transmission-copy-magnet ()
  "Copy magnet link of current torrent."
  (interactive)
  (let ((magnet (cdr (assq 'magnetLink (elt transmission-torrent-vector 0)))))
    (when magnet
      (kill-new magnet)
      (message "Copied %s" magnet))))

(defun transmission-toggle-mark (arg)
  "Toggle mark of item(s) at point.
If the region is active, toggle the mark on all items in the region.
Otherwise, with a prefix arg, mark files on the next ARG lines."
  (interactive "p")
  (if (use-region-p)
      (save-excursion
        (save-restriction
          (narrow-to-region (region-beginning) (region-end))
          (goto-char (point-min))
          (while (not (eobp))
            (transmission-toggle-mark-at-point)
            (forward-line))))
    (while (and (> arg 0) (not (eobp)))
      (setq arg (1- arg))
      (transmission-toggle-mark-at-point)
      (forward-line 1))
    (while (and (< arg 0) (not (bobp)))
      (setq arg (1+ arg))
      (forward-line -1)
      (transmission-toggle-mark-at-point))))

(defun transmission-unmark-all ()
  "Remove mark from all items."
  (interactive)
  (let ((inhibit-read-only t) len n props)
    (when (> (setq len (length transmission-marked-ids)) 0)
      (setq n len)
      (save-excursion
        (save-restriction
          (widen)
          (goto-char (point-min))
          (while (and (> n 0) (zerop (forward-line)))
            (when (= (following-char) ?>)
              (setq props (text-properties-at (point)))
              (delete-region (point) (1+ (point)))
              (insert (apply #'propertize "\s" props))
              (cl-decf n)))))
      (setq transmission-marked-ids nil)
      (set-buffer-modified-p nil)
      (message "%s removed" (transmission-plural len "mark")))))


;; Formatting

(defun transmission-format-status (status up down)
  "Return a propertized string describing torrent status.
STATUS is a value in `transmission-status-alist'.  UP and DOWN are
transmission rates."
  (let ((state (symbol-name (car (rassq status transmission-status-alist))))
        (idle (propertize "idle" 'font-lock-face 'shadow))
        (uploading
         (propertize "uploading" 'font-lock-face 'font-lock-constant-face)))
    (pcase status
      (0 (propertize state 'font-lock-face 'warning))
      ((or 1 3 5) (propertize state 'font-lock-face '(bold shadow)))
      (2 (propertize state 'font-lock-face 'font-lock-function-name-face))
      (4 (if (> down 0) (propertize state 'font-lock-face 'highlight)
           (if (> up 0) uploading idle)))
      (6 (if (> up 0) (propertize state 'font-lock-face 'success) idle))
      (_ state))))

(defun transmission-format-pieces (pieces count)
  "Format into a string the bitfield PIECES holding COUNT boolean flags."
  (let* ((bytes (base64-decode-string pieces))
         (bits (mapconcat #'transmission-byte->string bytes "")))
    (cl-flet ((string-partition (s n)
                (let (res middle last)
                  (while (not (zerop (setq last (length s))))
                    (setq middle (min n last))
                    (push (substring s 0 middle) res)
                    (setq s (substring s middle last)))
                  (nreverse res))))
      (string-join (string-partition (substring bits 0 count) 72) "\n"))))

(defun transmission-format-pieces-brief (pieces count)
  "Format pieces into a one-line greyscale representation.
PIECES and COUNT are the same as in `transmission-format-pieces'."
  (let* ((bytes (base64-decode-string pieces))
         (slices (transmission-slice bytes 72))
         (ratios
          (cl-loop for bv in slices with div = nil
                   do (cl-decf count (setq div (min count (* 8 (length bv)))))
                   collect (/ (transmission-count-bits bv) (float div)))))
    (mapconcat (pcase (display-color-cells)
                 ((pred (< 256)) #'transmission-ratio->grey)
                 (256 #'transmission-ratio->256)
                 (_ #'transmission-ratio->glyph))
               ratios "")))

(defun transmission-format-pieces-internal (pieces count size)
  "Format piece data into a string.
PIECES and COUNT are the same as in `transmission-format-pieces'.
SIZE is the file size in bytes of a single piece."
  (let ((have (apply #'+ (mapcar #'transmission-hamming-weight
                                 (base64-decode-string pieces)))))
    (concat
     "Piece count: " (transmission-group-digits have)
     " / " (transmission-group-digits count)
     " (" (format "%.1f" (transmission-percent have count)) "%) * "
     (transmission-format-size size) " each"
     (when (and (functionp transmission-pieces-function)
                (/= have 0) (< have count))
       (let ((str (funcall transmission-pieces-function pieces count)))
         (concat "\nPieces:\n\n" str))))))

(defun transmission-format-peers (peers origins connected sending receiving)
  "Format peer information into a string.
PEERS is an array of peer-specific data.
ORIGINS is an alist giving counts of peers from different swarms.
CONNECTED, SENDING, RECEIVING are numbers."
  (cl-macrolet ((accumulate (array key)
                  `(cl-loop for alist across ,array
                            if (eq t (cdr (assq ,key alist))) sum 1)))
    (if (zerop connected) "Peers: none connected\n"
      (concat
       (format "Peers: %d connected, uploading to %d, downloading from %d"
               connected sending receiving)
       (format " (%d unchoked, %d interested)\n"
               (- connected (accumulate peers 'clientIsChoked))
               (accumulate peers 'peerIsInterested))
       (format
        "Peer origins: %s\n"
        (string-join
         (cl-loop with x = 0 for cell in origins for src across
                  ["cache" "DHT" "incoming" "LPD" "LTEP" "PEX" "tracker(s)"]
                  if (not (zerop (setq x (cdr cell))))
                  collect (format "%d from %s" x src))
         ", "))))))

(defun transmission-format-tracker (tracker)
  "Format alist TRACKER into a string of tracker info."
  (let-alist tracker
    (let* ((label (format "Tracker %d" .id))
           (col (length label))
           (fill (propertize (make-string col ?\s) 'display `(space :align-to ,col)))
           (result (pcase .lastAnnounceResult
                     ((or "Success" (pred string-empty-p)) nil)
                     (_ (concat "\n" fill ": "
                                (propertize .lastAnnounceResult
                                            'font-lock-face 'warning))))))
      (format
       (concat label ": %s (Tier %d)\n"
               fill ": %s %s. Announcing %s\n"
               fill ": %s, %s, %s %s. Scraping %s"
               result)
       .announce .tier
       (transmission-plural .lastAnnouncePeerCount "peer")
       (transmission-when .lastAnnounceTime) (transmission-when .nextAnnounceTime)
       (transmission-plural .seederCount "seeder")
       (transmission-plural .leecherCount "leecher")
       (transmission-plural .downloadCount "download")
       (transmission-when .lastScrapeTime) (transmission-when .nextScrapeTime)))))

(defun transmission-format-trackers (trackers)
  "Format tracker information into a string.
TRACKERS should be the \"trackerStats\" array."
  (if (zerop (length trackers)) "Trackers: none\n"
    (concat (mapconcat #'transmission-format-tracker trackers "\n") "\n")))

(defun transmission-format-speed-limit (speed limit limited)
  "Format speed limit data into a string.
SPEED and LIMIT are rates in bytes per second.  LIMITED, if t,
indicates that the speed limit is enabled."
  (cond
   ((not (eq limited t)) (format "%d kB/s" (transmission-rate speed)))
   (t (format "%d / %d kB/s" (transmission-rate speed) limit))))

(defun transmission-format-limits (session rx tx rx-lim tx-lim rx-thr tx-thr)
  "Format download and upload rate and limits into a string."
  (concat (transmission-format-speed-limit rx rx-lim rx-thr) " down, "
          (transmission-format-speed-limit tx tx-lim tx-thr) " up"
          (if (eq session t) ", session limited")))


;; Drawing

(defun transmission-tabulated-list-format (&optional _arg _noconfirm)
  "Initialize tabulated-list header or update `tabulated-list-format'."
  (let ((idx (cl-loop for format across tabulated-list-format
                      if (plist-get (nthcdr 3 format) :transmission-size)
                      return format)))
    (if (eq (cadr idx) (if (eq 'iec transmission-units) 9 7))
        (or header-line-format (tabulated-list-init-header))
      (setf (cadr idx) (if (eq 'iec transmission-units) 9 7))
      (tabulated-list-init-header))))

(defmacro transmission-do-entries (seq &rest body)
  "Map over SEQ, pushing each element to `tabulated-list-entries'.
Each form in BODY is a column descriptor."
  (declare (indent 1) (debug t))
  `(mapc (lambda (x)
           (let-alist x
             (push (list x (vector ,@body)) tabulated-list-entries)))
         ,seq))

(defun transmission-draw-torrents (_id)
  (let* ((arguments `(:fields ,transmission-draw-torrents-keys))
         (response (transmission-request "torrent-get" arguments)))
    (setq transmission-torrent-vector (transmission-torrents response)))
  (setq tabulated-list-entries nil)
  (transmission-do-entries transmission-torrent-vector
    (transmission-eta .eta .percentDone)
    (transmission-size .sizeWhenDone)
    (format "%d%%" (* 100 .percentDone))
    (format "%d" (transmission-rate .rateDownload))
    (format "%d" (transmission-rate .rateUpload))
    (format "%.1f" (if (> .uploadRatio 0) .uploadRatio 0))
    (if (not (zerop .error)) (propertize "error" 'font-lock-face 'error)
      (transmission-format-status .status .rateUpload .rateDownload))
    (propertize .name 'transmission-name t))
  (setq tabulated-list-entries (reverse tabulated-list-entries))
  (tabulated-list-print))

(defun transmission-draw-files (id)
  (let* ((arguments `(:ids ,id :fields ,transmission-draw-files-keys))
         (response (transmission-request "torrent-get" arguments)))
    (setq transmission-torrent-vector (transmission-torrents response)))
  (let* ((files (transmission-files-sort transmission-torrent-vector))
         (names (transmission-refs files 'name))
         (directory (transmission-files-directory-base (car names)))
         (truncate (if directory (transmission-every-prefix-p directory names))))
    (setq tabulated-list-entries nil)
    (transmission-do-entries files
      (format "%d%%" (transmission-percent .bytesCompleted .length))
      (symbol-name (car (rassq .priority transmission-priority-alist)))
      (if (eq .wanted :json-false) "no" "yes")
      (transmission-size .length)
      (propertize (if truncate (string-remove-prefix directory .name) .name)
                  'transmission-name t)))
  (setq tabulated-list-entries (reverse tabulated-list-entries))
  (tabulated-list-print))

(defun transmission-draw-info (id)
  (let* ((arguments `(:ids ,id :fields ,transmission-draw-info-keys))
         (response (transmission-request "torrent-get" arguments)))
    (setq transmission-torrent-vector (transmission-torrents response)))
  (erase-buffer)
  (let-alist (elt transmission-torrent-vector 0)
    (mapc
     (lambda (s) (if s (insert s "\n")))
     (vector
      (format "ID: %d" id)
      (concat "Name: " .name)
      (concat "Hash: " .hashString)
      (concat "Magnet: " (propertize .magnetLink 'font-lock-face 'link) "\n")
      (concat "Location: " (abbreviate-file-name .downloadDir))
      (let* ((percent (* 100 .percentDone))
             (fmt (if (zerop (mod percent 1)) "%d" "%.2f")))
        (concat "Percent done: " (format fmt percent) "%"))
      (format "Bandwidth priority: %s"
              (car (rassq .bandwidthPriority transmission-priority-alist)))
      (concat "Speed: "
              (transmission-format-limits
               .honorsSessionLimits .rateDownload .rateUpload
               .downloadLimit .uploadLimit .downloadLimited .uploadLimited))
      (format "Ratio: %.3f / %s" (if (= .uploadRatio -1) 0 .uploadRatio)
              (transmission-torrent-seed-ratio .seedRatioMode .seedRatioLimit))
      (unless (zerop .error)
        (concat "Error: " (propertize .errorString 'font-lock-face 'error)))
      (transmission-format-peers .peers .peersFrom .peersConnected
                                 .peersGettingFromUs .peersSendingToUs)
      (concat "Date created:    " (transmission-time .dateCreated))
      (concat "Date added:      " (transmission-time .addedDate))
      (concat "Date finished:   " (transmission-time .doneDate))
      (concat "Latest Activity: " (transmission-time .activityDate) "\n")
      (transmission-format-trackers .trackerStats)
      (concat "Wanted: " (transmission-format-size .sizeWhenDone))
      (concat "Downloaded: " (transmission-format-size .downloadedEver))
      (concat "Verified: " (transmission-format-size .haveValid))
      (unless (zerop .corruptEver)
        (concat "Corrupt: " (transmission-format-size .corruptEver)))
      (concat "Total size: " (transmission-format-size .totalSize))
      (transmission-format-pieces-internal .pieces .pieceCount .pieceSize)))))

(defun transmission-draw-peers (id)
  (let* ((arguments `(:ids ,id :fields ("peers")))
         (response (transmission-request "torrent-get" arguments)))
    (setq transmission-torrent-vector (transmission-torrents response)))
  (setq tabulated-list-entries nil)
  (transmission-do-entries (cdr (assq 'peers (elt transmission-torrent-vector 0)))
    .address
    .flagStr
    (format "%d%%" (transmission-percent .progress 1.0))
    (format "%d" (transmission-rate .rateToClient))
    (format "%d" (transmission-rate .rateToPeer))
    .clientName
    (or (transmission-geoip-retrieve .address) ""))
  (setq tabulated-list-entries (reverse tabulated-list-entries))
  (tabulated-list-print))

(defun transmission-draw ()
  "Draw the buffer with new contents via `transmission-refresh-function'."
  (with-silent-modifications
    (funcall transmission-refresh-function transmission-torrent-id)))

(defun transmission-refresh (&optional _arg _noconfirm)
  "Refresh the current buffer, restoring window position, point, and mark.
Also run the timer for timer object `transmission-timer'."
  (transmission-with-saved-state
    (run-hooks 'before-revert-hook)
    (transmission-draw)
    (run-hooks 'after-revert-hook))
  (transmission-timer-check))

(defmacro transmission-context (mode)
  "Switch to a context buffer of major mode MODE."
  (declare (debug (symbolp)))
  (cl-assert (string-suffix-p "-mode" (symbol-name mode)))
  (let ((name (make-symbol "name")))
    `(let ((id (or transmission-torrent-id
                   (cdr (assq 'id (tabulated-list-get-id)))))
           (,name ,(format "*%s*" (string-remove-suffix "-mode" (symbol-name mode)))))
       (if (not id) (user-error "No torrent selected")
         (let ((buffer (or (get-buffer ,name)
                           (generate-new-buffer ,name))))
           (with-current-buffer buffer
             (let ((old-id (or transmission-torrent-id
                               (cdr (assq 'id (tabulated-list-get-id))))))
               (unless (eq major-mode ',mode)
                 (funcall #',mode))
               (if (and old-id (eq old-id id))
                   (revert-buffer)
                 (setq transmission-torrent-id id)
                 (setq transmission-marked-ids nil)
                 (transmission-draw)
                 (goto-char (point-min)))))
           (pop-to-buffer-same-window buffer))))))

(defun transmission-print-torrent (id cols)
  "Insert a torrent entry at point using `tabulated-list-print-entry'.
Put the mark tag in the padding area of the current line if the current
torrent is marked.
ID is a Lisp object identifying the entry to print, and COLS is a vector
of column descriptors."
  (tabulated-list-print-entry id cols)
  (let* ((key (pcase major-mode
                (`transmission-mode 'id)
                (`transmission-files-mode 'index)))
         (item-id (cdr (assq key id))))
    (when (memq item-id transmission-marked-ids)
      (save-excursion
        (forward-line -1)
        (tabulated-list-put-tag ">")))))


;; Major mode definitions

(defvar transmission-peers-mode-map
  (let ((map (make-sparse-keymap)))
    (define-key map "i" 'transmission-info)
    map)
  "Keymap used in `transmission-peers-mode' buffers.")

(easy-menu-define transmission-peers-mode-menu transmission-peers-mode-map
  "Menu used in `transmission-peers-mode' buffers."
  '("Transmission-Peers"
    ["View Torrent Files" transmission-files]
    ["View Torrent Info" transmission-info]
    "--"
    ["Refresh" revert-buffer]
    ["Quit" quit-window]))

(define-derived-mode transmission-peers-mode tabulated-list-mode "Transmission-Peers"
  "Major mode for viewing peer information.
See https://github.com/transmission/transmission/wiki/Peer-Status-Text
for explanation of the peer flags."
  :group 'transmission
  (setq-local line-move-visual nil)
  (setq tabulated-list-format
        `[("Address" 15 nil)
          ("Flags" 6 t)
          ("Has" 4 nil :right-align t)
          ("Down" 4 ,(transmission-tabulated-list-pred 'rateToClient)
           :right-align t)
          ("Up" 3 ,(transmission-tabulated-list-pred 'rateToPeer)
           :right-align t :pad-right 2)
          ("Client" 20 t)
          ("Location" 0 t)])
  (tabulated-list-init-header)
  (setq transmission-refresh-function #'transmission-draw-peers)
  (add-hook 'post-command-hook #'transmission-timer-check nil t)
  (setq-local revert-buffer-function #'transmission-refresh))

(defun transmission-peers ()
  "Open a `transmission-peers-mode' buffer for torrent at point."
  (interactive)
  (transmission-context transmission-peers-mode))

(defvar transmission-info-font-lock-keywords
  (eval-when-compile
    `((,(rx bol (group (*? nonl) ":") (* blank) (group (* nonl)) eol)
       (1 'font-lock-type-face)
       (2 'font-lock-keyword-face))))
  "Default expressions to highlight in `transmission-info-mode' buffers.")

(defvar transmission-info-mode-map
  (let ((map (make-sparse-keymap)))
    (define-key map "p" 'previous-line)
    (define-key map "n" 'next-line)
    (define-key map "c" 'transmission-copy-magnet)
    (define-key map "d" 'transmission-set-torrent-download)
    (define-key map "e" 'transmission-peers)
    (define-key map "l" 'transmission-set-torrent-ratio)
    (define-key map "t" 'transmission-trackers-add)
    (define-key map "T" 'transmission-trackers-remove)
    (define-key map "u" 'transmission-set-torrent-upload)
    (define-key map "y" 'transmission-set-bandwidth-priority)
    map)
  "Keymap used in `transmission-info-mode' buffers.")

(easy-menu-define transmission-info-mode-menu transmission-info-mode-map
  "Menu used in `transmission-info-mode' buffers."
  '("Transmission-Info"
    ["Add Tracker URLs" transmission-trackers-add]
    ["Remove Trackers" transmission-trackers-remove]
    ["Replace Tracker" transmission-trackers-replace]
    ["Copy Magnet Link" transmission-copy-magnet]
    ["Move Torrent" transmission-move]
    ["Reannounce Torrent" transmission-reannounce]
    ["Set Bandwidth Priority" transmission-set-bandwidth-priority]
    ("Set Torrent Limits"
     ["Set Torrent Download Limit" transmission-set-torrent-download]
     ["Set Torrent Upload Limit" transmission-set-torrent-upload]
     ["Toggle Torrent Speed Limits" transmission-toggle-limits
      :help "Toggle whether torrent honors session limits."]
     ["Set Torrent Seed Ratio Limit" transmission-set-torrent-ratio])
    ["Verify Torrent" transmission-verify]
    "--"
    ["View Torrent Files" transmission-files]
    ["View Torrent Peers" transmission-peers]
    "--"
    ["Refresh" revert-buffer]
    ["Quit" quit-window]))

(define-derived-mode transmission-info-mode special-mode "Transmission-Info"
  "Major mode for viewing and manipulating torrent attributes."
  :group 'transmission
  (setq buffer-undo-list t)
  (setq font-lock-defaults '(transmission-info-font-lock-keywords t))
  (setq transmission-refresh-function #'transmission-draw-info)
  (add-hook 'post-command-hook #'transmission-timer-check nil t)
  (setq-local revert-buffer-function #'transmission-refresh))

(defun transmission-info ()
  "Open a `transmission-info-mode' buffer for torrent at point."
  (interactive)
  (transmission-context transmission-info-mode))

(defvar transmission-files-font-lock-keywords
  '(("^[>]" (".+" (transmission-move-to-file-name) nil (0 'warning))))
  "Default expressions to highlight in `transmission-files-mode'.")

(defvar transmission-files-mode-map
  (let ((map (make-sparse-keymap)))
    (define-key map (kbd "RET") 'transmission-find-file)
    (define-key map "o" 'transmission-find-file-other-window)
    (define-key map (kbd "C-o") 'transmission-display-file)
    (define-key map "^" 'quit-window)
    (define-key map "!" 'transmission-files-command)
    (define-key map "X" 'transmission-files-command)
    (define-key map "W" 'transmission-browse-url-of-file)
    (define-key map "e" 'transmission-peers)
    (define-key map "i" 'transmission-info)
    (define-key map "m" 'transmission-toggle-mark)
    (define-key map "u" 'transmission-files-unwant)
    (define-key map "U" 'transmission-unmark-all)
    (define-key map "v" 'transmission-view-file)
    (define-key map "w" 'transmission-files-want)
    (define-key map "y" 'transmission-files-priority)
    map)
  "Keymap used in `transmission-files-mode' buffers.")

(easy-menu-define transmission-files-mode-menu transmission-files-mode-map
  "Menu used in `transmission-files-mode' buffers."
  '("Transmission-Files"
    ["Run Command On File" transmission-files-command]
    ["Visit File" transmission-find-file
     "Switch to a read-only buffer visiting file at point"]
    ["Visit File In Other Window" transmission-find-file-other-window]
    ["Display File" transmission-display-file
     "Display a read-only buffer visiting file at point"]
    ["Visit File In View Mode" transmission-view-file]
    ["Open File In WWW Browser" transmission-browse-url-of-file]
    "--"
    ["Mark Files Unwanted" transmission-files-unwant]
    ["Mark Files Wanted" transmission-files-want]
    ["Set Files' Bandwidth Priority" transmission-files-priority]
    "--"
    ["View Torrent Info" transmission-info]
    ["View Torrent Peers" transmission-peers]
    "--"
    ["Refresh" revert-buffer]
    ["Quit" quit-window]))

(define-derived-mode transmission-files-mode tabulated-list-mode "Transmission-Files"
  "Major mode for a torrent's file list."
  :group 'transmission
  (setq-local line-move-visual nil)
  (setq tabulated-list-format
        `[("Have" 4 nil :right-align t)
          ("Priority" 8 t)
          ("Want" 4 t :right-align t)
          ("Size" 9 ,(transmission-tabulated-list-pred 'length)
           :right-align t :transmission-size t)
          ("Name" 0 t)])
  (setq tabulated-list-padding 1)
  (transmission-tabulated-list-format)
  (setq-local file-name-at-point-functions #'transmission-files-file-at-point)
  (setq transmission-refresh-function #'transmission-draw-files)
  (setq tabulated-list-printer #'transmission-print-torrent)
  (setq-local revert-buffer-function #'transmission-refresh)
  (setq-local font-lock-defaults '(transmission-files-font-lock-keywords t))
  (add-hook 'post-command-hook #'transmission-timer-check nil t)
  (add-hook 'before-revert-hook #'transmission-tabulated-list-format nil t))

(defun transmission-files ()
  "Open a `transmission-files-mode' buffer for torrent at point."
  (interactive)
  (transmission-context transmission-files-mode))

(defvar transmission-font-lock-keywords
  '(("^[>]" (".+" (transmission-move-to-file-name) nil (0 'warning))))
  "Default expressions to highlight in `transmission-mode'.")

(defvar transmission-mode-map
  (let ((map (make-sparse-keymap)))
    (define-key map (kbd "RET") 'transmission-files)
    (define-key map "a" 'transmission-add)
    (define-key map "d" 'transmission-set-download)
    (define-key map "e" 'transmission-peers)
    (define-key map "i" 'transmission-info)
    (define-key map "l" 'transmission-set-ratio)
    (define-key map "m" 'transmission-toggle-mark)
    (define-key map "r" 'transmission-remove)
    (define-key map "D" 'transmission-delete)
    (define-key map "s" 'transmission-toggle)
    (define-key map "t" 'transmission-trackers-add)
    (define-key map "u" 'transmission-set-upload)
    (define-key map "v" 'transmission-verify)
    (define-key map "q" 'transmission-quit)
    (define-key map "y" 'transmission-set-bandwidth-priority)
    (define-key map "U" 'transmission-unmark-all)
    map)
  "Keymap used in `transmission-mode' buffers.")

(easy-menu-define transmission-mode-menu transmission-mode-map
  "Menu used in `transmission-mode' buffers."
  '("Transmission"
    ["Add Torrent" transmission-add]
    ["Start/Stop Torrent" transmission-toggle
     :help "Toggle pause on torrents at point or in region"]
    ["Set Bandwidth Priority" transmission-set-bandwidth-priority]
    ("Set Global/Session Limits"
     ["Set Global Download Limit" transmission-set-download]
     ["Set Global Upload Limit" transmission-set-upload]
     ["Set Global Seed Ratio Limit" transmission-set-ratio])
    ("Set Torrent Limits"
     ["Set Torrent Download Limit" transmission-set-torrent-download]
     ["Set Torrent Upload Limit" transmission-set-torrent-upload]
     ["Toggle Torrent Speed Limits" transmission-toggle-limits
      :help "Toggle whether torrent honors session limits."]
     ["Set Torrent Seed Ratio Limit" transmission-set-torrent-ratio])
    ["Move Torrent" transmission-move]
    ["Remove Torrent" transmission-remove]
    ["Delete Torrent" transmission-delete
     :help "Delete torrent contents from disk."]
    ["Reannounce Torrent" transmission-reannounce]
    ["Verify Torrent" transmission-verify]
    "--"
    ["Toggle Mark" transmission-toggle-mark]
    ["Unmark All" transmission-unmark-all]
    "--"
    ["Query Free Space" transmission-free]
    ["Session Statistics" transmission-stats]
    ("Turtle Mode" :help "Set and schedule alternative speed limits"
     ["Toggle Turtle Mode" transmission-turtle-toggle]
     ["Set Active Days" transmission-turtle-set-days]
     ["Set Active Time Span" transmission-turtle-set-times]
     ["Set Turtle Speed Limits" transmission-turtle-set-speeds])
    "--"
    ["View Torrent Files" transmission-files]
    ["View Torrent Info" transmission-info]
    ["View Torrent Peers" transmission-peers]
    "--"
    ["Refresh" revert-buffer]
    ["Quit" transmission-quit]))

(define-derived-mode transmission-mode tabulated-list-mode "Transmission"
  "Major mode for the list of torrents in a Transmission session.
See https://github.com/transmission/transmission for more information about
Transmission."
  :group 'transmission
  (setq-local line-move-visual nil)
  (setq tabulated-list-format
        `[("ETA" 4 ,(transmission-tabulated-list-pred 'eta)
           :right-align t)
          ("Size" 9 ,(transmission-tabulated-list-pred 'sizeWhenDone)
           :right-align t :transmission-size t)
          ("Have" 4 ,(transmission-tabulated-list-pred 'percentDone)
           :right-align t)
          ("Down" 4 nil :right-align t)
          ("Up" 3 nil :right-align t)
          ("Ratio" 5 ,(transmission-tabulated-list-pred 'uploadRatio)
           :right-align t)
          ("Status" 11 t)
          ("Name" 0 t)])
  (setq tabulated-list-padding 1)
  (transmission-tabulated-list-format)
  (setq transmission-refresh-function #'transmission-draw-torrents)
  (setq tabulated-list-printer #'transmission-print-torrent)
  (setq-local revert-buffer-function #'transmission-refresh)
  (setq-local font-lock-defaults '(transmission-font-lock-keywords t))
  (add-hook 'post-command-hook #'transmission-timer-check nil t)
  (add-hook 'before-revert-hook #'transmission-tabulated-list-format nil t))

;;;###autoload
(defun transmission ()
  "Open a `transmission-mode' buffer."
  (interactive)
  (let* ((name "*transmission*")
         (buffer (or (get-buffer name)
                     (generate-new-buffer name))))
    (unless (eq buffer (current-buffer))
      (with-current-buffer buffer
        (unless (eq major-mode 'transmission-mode)
          (condition-case e
              (progn
                (transmission-mode)
                (transmission-draw)
                (goto-char (point-min)))
            (error
             (kill-buffer buffer)
             (signal (car e) (cdr e))))))
      (switch-to-buffer-other-window buffer))))

(provide 'transmission)

;;; transmission.el ends here<|MERGE_RESOLUTION|>--- conflicted
+++ resolved
@@ -1194,28 +1194,6 @@
          (when method (transmission-request-async nil method (list :ids ids)))))
      "torrent-get" (list :ids ids :fields '("status")))))
 
-<<<<<<< HEAD
-(defun transmission-trackers-add ()
-  "Add announce URLs to torrent or torrents."
-  (interactive)
-  (transmission-let*-ids
-      ((trackers (transmission-refs (transmission-list-trackers ids) 'announce))
-       (urls (or (transmission-read-strings
-                  "Add announce URLs: "
-                  (cl-loop for url in
-                           (append transmission-trackers
-                                   (transmission-unique-announce-urls))
-                           unless (member url trackers) collect url))
-                 (user-error "No trackers to add")))
-       (arguments (list :ids ids :trackerAdd
-                        ;; Don't add trackers that are already there
-                        (cl-loop for url in urls
-                                 unless (member url trackers) collect url))))
-    (transmission-request-async
-     (lambda (content)
-       (let-alist (json-read-from-string content) (message .result)))
-     "torrent-set" arguments)))
-=======
 (defun transmission-trackers-add (ids urls)
   "Add announce URLs to selected torrent or torrents."
   (transmission-interactive
@@ -1224,7 +1202,7 @@
                      "Add announce URLs: "
                      (cl-loop for url in
                               (append transmission-trackers
-                                      (transmission-list-unique-announce-urls))
+                                      (transmission-unique-announce-urls))
                               unless (member url trackers) collect url))
                     (user-error "No trackers to add"))))
      (list ids
@@ -1235,7 +1213,6 @@
    (lambda (content)
      (let-alist (json-read-from-string content) (message .result)))
    "torrent-set" (list :ids ids :trackerAdd urls)))
->>>>>>> 044eb5d8
 
 (defun transmission-trackers-remove ()
   "Remove trackers from torrent at point by ID or announce URL."
