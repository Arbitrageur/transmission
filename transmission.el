;;; transmission.el --- Interface to a Transmission session -*- lexical-binding: t -*-

;; Copyright (C) 2014-2017  Mark Oteiza <mvoteiza@udel.edu>

;; Author: Mark Oteiza <mvoteiza@udel.edu>
;; Version: 0.10
;; Package-Requires: ((emacs "24.4") (let-alist "1.0.5"))
;; Keywords: comm, tools

;; This program is free software; you can redistribute it and/or
;; modify it under the terms of the GNU General Public License
;; as published by the Free Software Foundation; either version 3
;; of the License, or (at your option) any later version.

;; This program is distributed in the hope that it will be useful,
;; but WITHOUT ANY WARRANTY; without even the implied warranty of
;; MERCHANTABILITY or FITNESS FOR A PARTICULAR PURPOSE.  See the
;; GNU General Public License for more details.

;; You should have received a copy of the GNU General Public License
;; along with this program. If not, see <http://www.gnu.org/licenses/>.

;;; Commentary:

;; Interface to a Transmission session.

;; Originally based on the JSON RPC library written by Christopher
;; Wellons, available online at
;; <https://github.com/skeeto/elisp-json-rpc>

;; Entry points are the `transmission' and `transmission-add'
;; commands.  A variety of commands are available for manipulating
;; torrents and their contents, some of which can be applied over
;; multiple items by selecting them within a region.  The menus for
;; each context provide good exposure.

;; "M-x transmission RET" pops up a torrent list.  One can add,
;; start/stop, verify, remove torrents, set speed limits, ratio
;; limits, bandwidth priorities, trackers, etc.  Also, one can
;; navigate to the corresponding file list, torrent info, or peer info
;; contexts.  In the file list, individual files can be toggled for
;; download, and their priorities set.

;; Customize-able are: the session address components, RPC
;; credentials, the display format of dates, file sizes and transfer
;; rates, pieces display, automatic refreshing of the torrent
;; list, etc.  See the `transmission' customization group.

;; The design draws from a number of sources, including the command
;; line utility transmission-remote(1), the ncurses interface
;; transmission-remote-cli(1), and the rtorrent(1) client.  These can
;; be found respectively at the following:
;; <https://github.com/transmission/transmission/blob/master/daemon/remote.c>
;; <https://github.com/fagga/transmission-remote-cli>
;; <https://rakshasa.github.io/rtorrent/>

;;; Code:

(require 'auth-source)
(require 'calc-bin)
(require 'calc-ext)
(require 'color)
(require 'diary-lib)
(require 'json)
(require 'mailcap)
(require 'tabulated-list)
(require 'url-util)

(eval-when-compile
  (require 'cl-lib)
  (require 'let-alist)
  (require 'subr-x))

(defgroup transmission nil
  "Interface to a Transmission session."
  :link '(url-link "https://github.com/transmission/transmission")
  :link '(url-link "https://transmissionbt.com/")
  :group 'external)

(defcustom transmission-host "localhost"
  "Host name, IP address, or socket address of the Transmission session."
  :type 'string)

(defcustom transmission-service 9091
  "Port or name of the service for the Transmission session."
  :type '(choice (const :tag "Default" 9091)
                 (string :tag "Service")
                 (integer :tag "Port"))
  :link '(function-link make-network-process))

(defcustom transmission-rpc-path "/transmission/rpc"
  "Path to the Transmission session RPC interface."
  :type '(choice (const :tag "Default" "/transmission/rpc")
                 (string :tag "Other path")))

(defcustom transmission-rpc-auth nil
  "Authentication (username, password, etc.) for the RPC interface.
Its value is a specification of the type used in `auth-source-search'.
If no password is set, `auth-sources' is searched using the
username, `transmission-host', and `transmission-service'."
  :type '(choice (const :tag "None" nil)
                 (plist :tag "Username/password"
                        :options ((:username string)
                                  (:password string))))
  :link '(info-link "(auth) Help for users")
  :link '(function-link auth-source-search))

(defcustom transmission-digit-delimiter ","
  "String used to delimit digits in numbers.
The variable `calc-group-char' is bound to this in `transmission-group-digits'."
  :type '(choice (const :tag "Comma" ",")
                 (const :tag "Full Stop" ".")
                 (const :tag "None" nil)
                 (string :tag "Other char"))
  :link '(variable-link calc-group-char)
  :link '(function-link transmission-group-digits))

(defcustom transmission-pieces-function #'transmission-format-pieces
  "Function used to show pieces of incomplete torrents.
The function takes a string (bitfield) representing the torrent
pieces and the number of pieces as arguments, and should return a string."
  :type '(radio (const :tag "None" nil)
                (function-item transmission-format-pieces)
                (function-item transmission-format-pieces-brief)
                (function :tag "Function")))

(defcustom transmission-trackers '()
  "List of tracker URLs.
These are used for completion in `transmission-trackers-add' and
`transmission-trackers-replace'."
  :type '(repeat (string :tag "URL")))

(defcustom transmission-units nil
  "The flavor of units used to display file sizes.
See `file-size-human-readable'."
  :type '(choice (const :tag "Default" nil)
                 (const :tag "SI" si)
                 (const :tag "IEC" iec))
  :link '(function-link file-size-human-readable))

(defcustom transmission-refresh-modes '()
  "List of major modes in which to refresh the buffer automatically."
  :type 'hook
  :options '(transmission-mode
             transmission-files-mode
             transmission-info-mode
             transmission-peers-mode))

(defcustom transmission-refresh-interval 2
  "Period in seconds of the refresh timer."
  :type '(number :validate (lambda (w)
                             (unless (> (widget-value w) 0)
                               (widget-put w :error "Value must be positive")
                               w))))

(defcustom transmission-time-format "%a %b %e %T %Y %z"
  "Format string used to display dates.
See `format-time-string'."
  :type 'string
  :link '(function-link format-time-string))

(defcustom transmission-time-zone nil
  "Time zone of formatted dates.
See `format-time-string'."
  :type '(choice (const :tag "Local time" nil)
                 (const :tag "Universal Time (UTC)" t)
                 (const :tag "System Wall Clock" wall)
                 (string :tag "Time Zone Identifier"))
  :link '(info-link "(libc) TZ Variable")
  :link '(function-link format-time-string))

(defcustom transmission-torrent-functions '(transmission-ffap)
  "List of functions to use for guessing torrents for `transmission-add'.
Each function should accept no arguments, and return a string or nil."
  :type 'hook
  :options '(transmission-ffap
             transmission-ffap-selection
             transmission-ffap-last-killed))

(defcustom transmission-geoip-function nil
  "Function used to translate an IP address into a location name.
The function should accept an IP address and return a string or nil."
  :type '(radio (const :tag "None" nil)
                (function-item transmission-geoiplookup)
                (function :tag "Function")))

(defcustom transmission-geoip-use-cache nil
  "Whether to cache IP address/location name associations.
If non-nil, associations are stored in `transmission-geoip-hash'.
Useful if `transmission-geoip-function' does not have its own
caching built in or is otherwise slow."
  :type 'boolean)

(defconst transmission-schedules
  (eval-when-compile
    (pcase-let*
        ((`(,sun ,mon ,tues ,wed ,thurs ,fri ,sat)
          (mapcar (lambda (x) (lsh 1 x)) (number-sequence 0 6)))
         (weekday (logior mon tues wed thurs fri))
         (weekend (logior sat sun))
         (all (logior weekday weekend)))
      `((sun . ,sun)
        (mon . ,mon)
        (tues . ,tues)
        (wed . ,wed)
        (thurs . ,thurs)
        (fri . ,fri)
        (sat . ,sat)
        (weekday . ,weekday)
        (weekend . ,weekend)
        (all . ,all))))
  "Alist of Transmission turtle mode schedules.")

(defconst transmission-mode-alist
  '((session . 0)
    (torrent . 1)
    (unlimited . 2))
  "Alist of threshold mode enumerations.")

(defconst transmission-priority-alist
  '((low . -1)
    (normal . 0)
    (high . 1))
  "Alist of names to priority values.")

(defconst transmission-status-alist
  '((stopped . 0)
    (verifywait . 1)
    (verifying . 2)
    (downwait . 3)
    (downloading . 4)
    (seedwait . 5)
    (seeding . 6))
  "Alist of possible Transmission torrent statuses.")

(defconst transmission-draw-torrents-keys
  '("id" "name" "status" "eta" "error"
    "rateDownload" "rateUpload"
    "percentDone" "sizeWhenDone"
    "uploadRatio"))

(defconst transmission-draw-files-keys
  '("name" "files" "fileStats" "downloadDir"))

(defconst transmission-draw-info-keys
  '("name" "hashString" "magnetLink" "activityDate" "addedDate"
    "dateCreated" "doneDate" "startDate" "peers" "pieces" "pieceCount"
    "pieceSize" "trackerStats" "peersConnected" "peersGettingFromUs" "peersFrom"
    "peersSendingToUs" "sizeWhenDone" "error" "errorString" "uploadRatio"
    "downloadedEver" "corruptEver" "haveValid" "totalSize" "percentDone"
    "seedRatioLimit" "seedRatioMode" "bandwidthPriority" "downloadDir"
    "uploadLimit" "uploadLimited" "downloadLimit" "downloadLimited"
    "honorsSessionLimits"  "rateDownload" "rateUpload"))

(defconst transmission-file-symbols
  '(:files-wanted :files-unwanted :priority-high :priority-low :priority-normal)
  "List of \"torrent-set\" method arguments for operating on files.")

(defconst transmission-session-header "X-Transmission-Session-Id"
  "The \"X-Transmission-Session-Id\" header key.")

(defvar transmission-session-id nil
  "The \"X-Transmission-Session-Id\" header value.")

(defvar-local transmission-torrent-vector nil
  "Vector of Transmission torrent data.")

(defvar-local transmission-torrent-id nil
  "The Transmission torrent ID integer.")

(defvar-local transmission-refresh-function nil
  "The name of the function used to redraw a buffer.
Should accept the torrent ID as an argument, e.g. `transmission-torrent-id'.")

(define-error 'transmission-conflict
  "Wrong or missing header \"X-Transmission-Session-Id\"")

(define-error 'transmission-unauthorized
  "Unauthorized user.  Check `transmission-rpc-auth'")

(define-error 'transmission-wrong-rpc-path
  "Bad RPC path.  Check `transmission-rpc-path'")

(defvar transmission-timer nil
  "Timer for repeating `revert-buffer' in a visible Transmission buffer.")

(defconst transmission-hash-table (make-hash-table :test 'equal)
  "Hash table used as initial value of `transmission-geoip-hash'.")

(defvar transmission-geoip-hash (copy-hash-table transmission-hash-table)
  "Hash table storing associations between IP addresses and location names.")

(defvar-local transmission-marked-ids nil
  "IDs of the currently marked torrents.")


;; JSON RPC

(defun transmission--move-to-content ()
  "Move the point to beginning of content after the headers."
  (setf (point) (point-min))
  (re-search-forward "\r?\n\r?\n" nil t))

(defun transmission--content-finished-p ()
  "Return non-nil if all of the content has arrived."
  (setf (point) (point-min))
  (when (search-forward "Content-Length: " nil t)
    (let ((length (read (current-buffer))))
      (and (transmission--move-to-content)
           (<= length (- (position-bytes (point-max))
                         (position-bytes (point))))))))

(defun transmission--status ()
  "Check the HTTP status code.
A 409 response from a Transmission session includes the
\"X-Transmission-Session-Id\" header.  If a 409 is received,
update `transmission-session-id' and signal the error."
  (save-excursion
    (goto-char (point-min))
    (skip-chars-forward "HTTP/")
    (skip-chars-forward "[0-9].")
    (let* ((buffer (current-buffer))
           (status (read buffer)))
      (pcase status
        ((or 301 404 405) (signal 'transmission-wrong-rpc-path status))
        (401 (signal 'transmission-unauthorized status))
        (409 (when (search-forward (format "%s: " transmission-session-header))
               (setq transmission-session-id (read buffer))
               (signal 'transmission-conflict status)))))))

(defun transmission--auth-source-secret (user)
  "Return the secret for USER at found in `auth-sources'.
Unless otherwise specified in `transmission-rpc-auth', the host
and port default to `transmission-host' and
`transmission-service', respectively."
  (let ((spec (copy-sequence transmission-rpc-auth)))
    (unless (plist-get spec :host) (plist-put spec :host transmission-host))
    (unless (plist-get spec :port) (plist-put spec :port transmission-service))
    (apply #'auth-source-pick-first-password (nconc `(:user ,user) spec))))

(defun transmission--auth-string ()
  "HTTP \"Authorization\" header value if `transmission-rpc-auth' is populated."
  (when transmission-rpc-auth
    (let* ((user (plist-get transmission-rpc-auth :username))
           (pass (and user (or (plist-get transmission-rpc-auth :password)
                               (transmission--auth-source-secret user)))))
      (concat "Basic " (base64-encode-string (concat user ":" pass))))))

(defun transmission-http-post (process content)
  "Send to PROCESS an HTTP POST request containing CONTENT."
  (with-current-buffer (process-buffer process)
    (erase-buffer))
  (let ((headers (list (cons transmission-session-header transmission-session-id)
                       (cons "Content-length" (string-bytes content)))))
    (let ((auth (transmission--auth-string)))
      (if auth (push (cons "Authorization" auth) headers)))
    (with-temp-buffer
      (insert (format "POST %s HTTP/1.1\r\n" transmission-rpc-path))
      (dolist (elt headers)
        (insert (format "%s: %s\r\n" (car elt) (cdr elt))))
      (insert "\r\n" content)
      (process-send-string process (buffer-string)))))

(defun transmission-wait (process)
  "Wait to receive HTTP response from PROCESS.
Return JSON object parsed from content."
  (with-current-buffer (process-buffer process)
    (while (and (not (transmission--content-finished-p))
                (process-live-p process))
      (accept-process-output process 1))
    (transmission--status)
    (transmission--move-to-content)
    (json-read)))

(defun transmission-send (process content)
  "Send PROCESS string CONTENT and wait for response synchronously."
  (transmission-http-post process content)
  (transmission-wait process))

(defun transmission-make-network-process ()
  "Return a network client process connected to a transmission daemon.
When creating a new connection, the address is determined by the
custom variables `transmission-host' and `transmission-service'."
  (let ((socket (if (file-name-absolute-p transmission-host)
                    (expand-file-name transmission-host)))
        buffer process)
    (unwind-protect
        (prog1
            (setq buffer (generate-new-buffer " *transmission*")
                  process
                  (make-network-process
                   :name "transmission" :buffer buffer
                   :host (unless socket transmission-host)
                   :service (or socket transmission-service)
                   :family (if socket 'local) :noquery t))
          (setq buffer nil process nil))
      (if (process-live-p process) (kill-process process))
      (if (buffer-live-p buffer) (kill-buffer buffer)))))

(defun transmission-request (method &optional arguments tag)
  "Send a request to Transmission.

METHOD is a string.
ARGUMENTS is a plist having keys corresponding to METHOD.
TAG is an integer and ignored.

Details regarding the Transmission RPC can be found here:
<https://github.com/transmission/transmission/blob/master/extras/rpc-spec.txt>"
  (let ((process (transmission-make-network-process))
        (content (json-encode `(:method ,method :arguments ,arguments :tag ,tag))))
    (unwind-protect
        (condition-case nil
            (transmission-send process content)
          (transmission-conflict
           (transmission-send process content)))
      (when (process-live-p process)
        (delete-process process)
        (kill-buffer (process-buffer process))))))


;; Asynchronous calls

(defun transmission-process-filter (process text)
  "Handle PROCESS's output TEXT and trigger handlers."
  (internal-default-process-filter process text)
  (when (buffer-live-p (process-buffer process))
    (with-current-buffer (process-buffer process)
      (when (transmission--content-finished-p)
        (condition-case e
            (progn (transmission--status)
                   (delete-process process))
          (transmission-conflict
           (let ((content (process-get process :request)))
             (transmission-http-post process content)))
          (error
           (process-put process :callback nil)
           (delete-process process)
           (message "%s" (error-message-string e))))))))

(defun transmission-process-sentinel (process _message)
  "Dispatch callback function for PROCESS and kill the process buffer."
  (when (buffer-live-p (process-buffer process))
    (unwind-protect
        (let* ((callback (process-get process :callback))
               (content (and callback
                             (with-current-buffer (process-buffer process)
                               (transmission--move-to-content)
                               (buffer-substring (point) (point-max))))))
          (if callback (run-at-time 0 nil callback content)))
      (kill-buffer (process-buffer process)))))

(defun transmission-request-async (callback method &optional arguments tag)
  "Send a request to Transmission asynchronously.

CALLBACK accepts one argument, the HTTP response content.
METHOD, ARGUMENTS, and TAG are the same as in `transmission-request'."
  (let ((process (transmission-make-network-process))
        (content (json-encode `(:method ,method :arguments ,arguments :tag ,tag))))
    (set-process-sentinel process #'transmission-process-sentinel)
    (set-process-filter process #'transmission-process-filter)
    (process-put process :request content)
    (process-put process :callback callback)
    (transmission-http-post process content)
    process))


;; Response parsing

(defun transmission-torrents (response)
  "Return the \"torrents\" array in RESPONSE.
Each element is an alist with keys corresponding to the elements
of \"fields\" in the arguments of the \"torrent-get\" request."
  (cdr (assq 'torrents (cdr (assq 'arguments response)))))


;; Timer management

(defun transmission-timer-revert ()
  "Revert the buffer or cancel `transmission-timer'."
  (if (and (memq major-mode transmission-refresh-modes)
           (not (or (bound-and-true-p isearch-mode)
                    (buffer-narrowed-p)
                    (use-region-p))))
      (revert-buffer)
    (cancel-timer transmission-timer)))

(defun transmission-timer-run ()
  "Run the timer `transmission-timer'."
  (when transmission-timer (cancel-timer transmission-timer))
  (setq
   transmission-timer
   (run-at-time t transmission-refresh-interval #'transmission-timer-revert)))

(defun transmission-timer-check ()
  "Check if current buffer should run a refresh timer."
  (when (memq major-mode transmission-refresh-modes)
    (transmission-timer-run)))


;; Other

(defun transmission-refs (sequence key)
  "Make a list of the values of KEY in each element of SEQUENCE."
  (mapcar (lambda (x) (cdr (assq key x))) sequence))

(defun transmission-size (bytes)
  "Return string showing size BYTES in human-readable form."
  (file-size-human-readable bytes transmission-units))

(defun transmission-percent (have total)
  "Return the percentage of HAVE by TOTAL."
  (if (zerop total) 0 (/ (* 100.0 have) total)))

(defun transmission-files-directory-base (filename)
  "Return the top-most parent directory in string FILENAME."
  (let ((index (and (stringp filename)
                    (string-match-p "/" filename))))
    (if index (substring filename 0 (1+ index)))))

(defun transmission-every-prefix-p (prefix list)
  "Return t if PREFIX is a prefix to every string in LIST, otherwise nil."
  (cl-loop for string in list always (string-prefix-p prefix string)))

(defun transmission-slice (str k)
  "Slice STRING into K strings of somewhat equal size.
The result can have no more elements than STRING.
\n(fn STRING K)"
  (let ((len (length str)))
    (let ((quotient (/ len k))
          (remainder (% len k))
          (i 0)
          slice result)
      (while (and (/= 0 (setq len (length str))) (< i k))
        (setq slice (if (< i remainder) (1+ quotient) quotient))
        (push (substring str 0 (min slice len)) result)
        (setq str (substring str (min slice len) len))
        (cl-incf i))
      (nreverse result))))

(defun transmission-text-property-all (beg end prop)
  "Return a list of non-nil values of a text property in a range.
If none are found, return nil."
  (let (res pos)
    (save-excursion
      (goto-char beg)
      (while (> end (point))
        (push (get-text-property (point) prop) res)
        (setq pos (text-property-not-all (point) end prop (car-safe res)))
        (goto-char (or pos end))))
    (nreverse (delq nil res))))

(defun transmission-prop-values-in-region (prop)
  "Return a list of truthy values of text property PROP in region or at point.
If none are found, return nil."
  (if (use-region-p)
      (let ((beg (region-beginning))
            (end (region-end)))
        (transmission-text-property-all beg end prop))
    (let ((value (get-text-property (point) prop)))
      (if value (list value)))))

(defun transmission-eta (seconds percent)
  "Return a string showing SECONDS in human-readable form;
otherwise some other estimate indicated by SECONDS and PERCENT."
  (if (<= seconds 0)
      (cond
       ((= percent 1) "Done")
       ((char-displayable-p ?∞) (eval-when-compile (char-to-string ?∞)))
       (t "Inf"))
    (let* ((minute 60.0)
           (hour 3600.0)
           (day 86400.0)
           (month (* 29.53 day))
           (year (* 365.25 day)))
      (apply #'format "%.0f%s"
             (cond
              ((> minute seconds) (list seconds "s"))
              ((> hour seconds) (list (/ seconds minute) "m"))
              ((> day seconds) (list (/ seconds hour) "h"))
              ((> month seconds) (list (/ seconds day) "d"))
              ((> year seconds) (list (/ seconds month) "mo"))
              (t (list (/ seconds year) "y")))))))

(defun transmission-when (seconds)
  "The `transmission-eta' of time between `current-time' and SECONDS."
  (if (<= seconds 0) "never"
    (let ((secs (- seconds (time-to-seconds (current-time)))))
      (format (if (< secs 0) "%s ago" "in %s")
              (transmission-eta (abs secs) nil)))))

(defun transmission-rate (bytes)
  "Return a rate in units kilobytes per second.
The rate is calculated from BYTES according to `transmission-units'."
  (/ bytes (if (eq 'iec transmission-units) 1024 1000)))

(defun transmission-throttle-torrent (ids limit n)
  "Set transfer speed limit for IDS.
LIMIT is a symbol; either uploadLimit or downloadLimit.
N is the desired threshold.  A negative value of N means to disable the limit."
  (cl-assert (memq limit '(uploadLimit downloadLimit)))
  (let* ((limit (intern (concat ":" (symbol-name limit))))
         (limited (intern (concat (symbol-name limit) "ed")))
         (arguments `(:ids ,ids ,@(if (< n 0) `(,limited :json-false)
                                    `(,limited t ,limit ,n)))))
    (transmission-request-async nil "torrent-set" arguments)))

(defun transmission-set-torrent-speed-limit (ids d)
  "Set speed limit of torrents IDS.
Direction D should be a symbol, either \"up\" or \"down\"."
  (cl-assert (memq d '(up down)))
  (let* ((str (concat (symbol-name d) "loadLimit"))
         (limit (intern str))
         (limited (intern (concat str "ed"))))
    (if (cdr ids)
        (let ((prompt (concat "Set torrents' " (symbol-name d) "load limit: ")))
          (transmission-throttle-torrent ids limit (read-number prompt)))
      (transmission-request-async
       (lambda (content)
         (let* ((torrents (transmission-torrents (json-read-from-string content)))
                (torrent (elt torrents 0))
                (n (cdr (assq limit torrent)))
                (throttle (eq t (cdr (assq limited torrent))))
                (prompt (concat "Set torrent's " (symbol-name d) "load limit ("
                                (if throttle (format "%d kB/s" n) "disabled") "): ")))
           (transmission-throttle-torrent ids limit (read-number prompt))))
       "torrent-get" `(:ids ,ids :fields (,str ,(concat str "ed")))))))

(defun transmission-prompt-speed-limit (upload)
  "Make a prompt to set transfer speed limit.
If UPLOAD is non-nil, make a prompt for upload rate, otherwise
for download rate."
  (let-alist (cdr (assq 'arguments (transmission-request "session-get")))
    (let ((limit (if upload .speed-limit-up .speed-limit-down))
          (enabled (eq t (if upload .speed-limit-up-enabled
                           .speed-limit-down-enabled))))
      (list (read-number (concat "Set global " (if upload "up" "down") "load limit ("
                                 (if enabled (format "%d kB/s" limit) "disabled")
                                 "): "))))))

(defun transmission-prompt-ratio-limit ()
  "Make a prompt to set global seed ratio limit."
  (let-alist (cdr (assq 'arguments (transmission-request "session-get")))
    (let ((limit .seedRatioLimit)
          (enabled (eq t .seedRatioLimited)))
      (list (read-number (concat "Set global seed ratio limit ("
                                 (if enabled (format "%.1f" limit) "disabled")
                                 "): "))))))

(defun transmission-read-strings (prompt &optional collection)
  "Read strings until an input is blank, with optional completion.
PROMPT and COLLECTION are the same as in `completing-read'.
Returns a list of non-blank inputs."
  (let (res entry)
    (catch :finished
      (while t
        (setq entry (if (not collection) (read-string prompt)
                      (completing-read prompt collection nil)))
        (if (and (not (string-empty-p entry))
                 (not (string-blank-p entry)))
            (progn (push entry res)
                   (setq collection (delete entry collection)))
          (throw :finished (nreverse res)))))))

(defun transmission-read-time (prompt)
  "Read an expression for time, prompting with string PROMPT.
Uses `diary-entry-time' to parse user input.
Returns minutes from midnight, otherwise nil."
  (let ((hhmm (diary-entry-time (read-string prompt))))
    (if (>= hhmm 0) (+ (% hhmm 100) (* 60 (/ hhmm 100))))))

(defun transmission-format-minutes (minutes)
  "Return a formatted string from MINUTES from midnight."
  (format-time-string "%H:%M" (seconds-to-time (* 60 (+ 300 minutes)))))

(defun transmission-n->days (n)
  "Return days corresponding to bitfield N.
Days are the keys of `transmission-schedules'."
  (cond
   ((let ((cell (rassq n transmission-schedules)))
      (when cell (list (car cell)))))
   ((let (res)
      (pcase-dolist (`(,k . ,v) transmission-schedules)
        (unless (zerop (logand n v))
          (push k res)
          (cl-decf n v)))
      (nreverse res)))))

(defun transmission-list-trackers (id)
  "Return the \"trackerStats\" array for torrent id ID."
  (let* ((arguments `(:ids ,id :fields ("trackerStats")))
         (response (transmission-request "torrent-get" arguments))
         (torrents (transmission-torrents response)))
    (cdr (assq 'trackerStats (elt torrents 0)))))

(defun transmission-list-unique-announce-urls ()
  "Return a list of unique announce URLs from all current torrents."
  (let* ((response (transmission-request "torrent-get" '(:fields ("trackers"))))
         (trackers (transmission-refs (transmission-torrents response) 'trackers))
         (urls (cl-loop for vector in trackers
                        collect (transmission-refs vector 'announce))))
    (delete-dups (apply #'append (delq nil urls)))))

(defun transmission-btih-p (string)
  "Return non-nil if STRING is a BitTorrent info hash, otherwise nil."
  (if (and string (string-match-p "\\`[[:xdigit:]]\\{40\\}\\'" string)) string))

(defun transmission-directory-name-p (name)
  "Return non-nil if NAME ends with a directory separator character."
  (let ((len (length name))
        (last ?.))
    (if (> len 0) (setq last (aref name (1- len))))
    (or (= last ?/)
        (and (memq system-type '(windows-nt ms-dos))
             (= last ?\\)))))

(defun transmission-ffap ()
  "Return a file name, URL, or info hash at point, otherwise nil."
  (or (get-text-property (point) 'shr-url)
      (get-text-property (point) :nt-link)
      (let ((fn (run-hook-with-args-until-success 'file-name-at-point-functions)))
        (unless (transmission-directory-name-p fn) fn))
      (url-get-url-at-point)
      (transmission-btih-p (thing-at-point 'word))))

(defun transmission-ffap-string (string)
  "Apply `transmission-ffap' to the beginning of STRING."
  (when string
    (with-temp-buffer
      (insert string)
      (goto-char (point-min))
      (transmission-ffap))))

(defun transmission-ffap-last-killed ()
  "Apply `transmission-ffap' to the most recent `kill-ring' entry."
  (transmission-ffap-string (car kill-ring)))

(defun transmission-ffap-selection ()
  "Apply `transmission-ffap' to the graphical selection."
  (transmission-ffap-string (with-no-warnings (x-get-selection))))

(defun transmission-files-do (action)
  "Apply ACTION to files in `transmission-files-mode' buffers."
  (cl-assert (memq action transmission-file-symbols))
<<<<<<< HEAD
  (let* ((id transmission-torrent-id)
         (prop 'tabulated-list-id)
         (region (use-region-p))
         (beg (and region (region-beginning)))
         (end (and region (region-end)))
         (indices
          (if (null region)
              (list (cdr (assq 'index (get-text-property (point) prop))))
            (mapcar (lambda (id) (cdr (assq 'index id)))
                    (transmission-text-property-all beg end prop)))))
=======
  (let ((id transmission-torrent-id)
        (indices (or transmission-marked-ids
                     (mapcar (lambda (id) (cdr (assq 'index id)))
                             (transmission-prop-values-in-region 'tabulated-list-id)))))
>>>>>>> 3a17dd81
    (if (and id indices)
        (let ((arguments (list :ids id action indices)))
          (setq transmission-marked-ids nil)
          (transmission-request-async nil "torrent-set" arguments))
      (user-error "No files selected or at point"))))

(defun transmission-files-file-at-point ()
  "Return the absolute path of the torrent file at point, or nil.
If the file named \"foo\" does not exist, try \"foo.part\" before returning."
  (let* ((dir (cdr (assq 'downloadDir (elt transmission-torrent-vector 0))))
         (base (or (and dir (cdr (assq 'name (tabulated-list-get-id))))
                   (user-error "No file at point")))
         (filename (and base (expand-file-name base dir))))
    (setq filename (or (and (file-exists-p filename) filename)
                       (let ((part (concat filename ".part")))
                         (and (file-exists-p part) part))))
    (if filename (abbreviate-file-name filename)
      (user-error "File does not exist"))))

(defun transmission-files-sort (torrent)
  "Return a list derived from the \"files\" and \"fileStats\" arrays in TORRENT.
The two are spliced together with indices for each file, sorted by file name."
  (let* ((alist (elt torrent 0))
         (files (cdr (assq 'files alist)))
         (stats (cdr (assq 'fileStats alist))))
    (sort (cl-loop for f across files
                   for s across stats
                   for i below (length files)
                   collect (append f s (list (cons 'index i))))
          (lambda (a b)
            (string< (cdr (assq 'name a))
                     (cdr (assq 'name b)))))))

(defun transmission-geoiplookup (ip)
  "Return country name associated with IP using geoiplookup(1)."
  (let ((program (if (string-match-p ":" ip) "geoiplookup6" "geoiplookup")))
    (when (executable-find program)
      (with-temp-buffer
        (call-process program nil t nil ip)
        (car (last (split-string (buffer-string) ": " t "[ \t\r\n]*")))))))

(defun transmission-geoip-retrieve (ip)
  "Retrieve value of IP in `transmission-geoip-hash'.
If IP is not a key, add it with the value from `transmission-geoip-function'.
If `transmission-geoip-function' has changed, reset `transmission-geoip-hash'
from `transmission-hash-table'."
  (when (functionp transmission-geoip-function)
    (if (not transmission-geoip-use-cache)
        (funcall transmission-geoip-function ip)
      (let ((fn (get 'transmission-geoip-hash :fn)))
        (if (eq fn transmission-geoip-function)
            (or (gethash ip transmission-geoip-hash)
                (setf (gethash ip transmission-geoip-hash)
                      (funcall transmission-geoip-function ip)))
          (setq transmission-geoip-hash
                (copy-hash-table transmission-hash-table))
          (put 'transmission-geoip-hash :fn transmission-geoip-function)
          (setf (gethash ip transmission-geoip-hash)
                (funcall transmission-geoip-function ip)))))))

(defun transmission-time (seconds)
  "Format a time string, given SECONDS from the epoch."
  (if (= 0 seconds) "Never"
    (format-time-string transmission-time-format (seconds-to-time seconds)
                        transmission-time-zone)))

(defun transmission-hamming-weight (x)
  "Calculate the Hamming weight of X."
  (let ((m1 #x555555555555555)
        (m2 #x333333333333333)
        (m4 #x0f0f0f0f0f0f0f0f)
        (h01 #x0101010101010101))
    (setq x (- x (logand (lsh x -1) m1)))
    (setq x (+ (logand x m2) (logand (lsh x -2) m2)))
    (setq x (logand (+ x (lsh x -4)) m4))
    (lsh (* x h01) -56)))

(defun transmission-count-bits (bytearray)
  "Calculate sum of Hamming weight of each byte in BYTEARRAY."
  (cl-loop for x across bytearray sum (transmission-hamming-weight x)))

(defun transmission-byte->string (byte)
  "Format integer BYTE into a string."
  (let* ((calc-number-radix 2)
         (string (math-format-binary byte)))
    (concat (make-string (- 8 (length string)) ?0) string)))

(defun transmission-ratio->glyph (ratio)
  "Return a single-char string representing RATIO."
  (char-to-string
   (cond
    ((= 0 ratio) #x20)
    ((< ratio 0.333) #x2591)
    ((< ratio 0.667) #x2592)
    ((< ratio 1) #x2593)
    ((= 1 ratio) #x2588))))

(defun transmission-ratio->256 (ratio)
  "Return a grey font-locked single-space string according to RATIO.
Uses color names for the 256 color palette."
  (let ((n (if (= 1 ratio) 231 (+ 236 (* 19 ratio)))))
    (propertize " " 'font-lock-face `(:background ,(format "color-%d" n)))))

(defun transmission-ratio->grey (ratio)
  "Return a grey font-locked single-space string according to RATIO."
  (let ((l (+ 0.2 (* 0.8 ratio))))
    (propertize " " 'font-lock-face `(:background ,(color-rgb-to-hex l l l))
                'help-echo (format "%.2f" ratio))))

(defun transmission-torrent-seed-ratio (mode tlimit)
  "String showing a torrent's seed ratio limit.
MODE is which seed ratio to use; TLIMIT is the torrent-level limit."
  (pcase mode
    (0 "session limit")
    (1 (format "%.2f (torrent-specific limit)" tlimit))
    (2 "unlimited")))

(defun transmission-group-digits (n)
  "Group digits of positive number N with `transmission-digit-delimiter'."
  (if (< n 10000) (number-to-string n)
    (let ((calc-group-char transmission-digit-delimiter))
      (math-group-float (number-to-string n)))))

(defun transmission-plural (n s)
  "Return a pluralized string expressing quantity N of thing S.
Done in the spirit of `dired-plural-s'."
  (let ((m (if (= -1 n) 0 n)))
    (concat (transmission-group-digits m) " " s (unless (= m 1) "s"))))

(defun transmission-format-size (bytes)
  "Format size BYTES into a more readable string."
  (format "%s (%s bytes)" (transmission-size bytes)
          (transmission-group-digits bytes)))

(defun transmission-tabulated-list-pred (key)
  "Return a sorting predicate comparing values of KEY.
KEY should be a key in an element of `tabulated-list-entries'."
  (lambda (a b)
    (> (cdr (assq key (car a)))
       (cdr (assq key (car b))))))

<<<<<<< HEAD
(defmacro transmission-interactive (&rest spec)
  "Specify interactive use of a function.
The symbol `ids' is bound to torrent IDs at point or in region,
else a `user-error' is signalled.
If `ids' is non-nil and the region is active, `deactivate-mark'
is set."
  (declare (debug t))
  (let ((region (make-symbol "region")))
    `(interactive
      (let ((ids transmission-torrent-id)
            ,region)
        (when (null ids)
          (if (setq ,region (use-region-p))
              (setq ids
                    (cl-loop for x in
                     (transmission-text-property-all
                      (region-beginning) (region-end) 'tabulated-list-id)
                     collect (cdr (assq 'id x))))
            (let ((value (get-text-property (point) 'tabulated-list-id)))
              (when value (setq ids (list (cdr (assq 'id value))))))))
        (if (null ids) (user-error "No torrent selected")
          ,@(cl-labels
                ((expand (form x)
                   (cond
                    ((atom form) form)
                    ((and (listp form)
                          (memq (car form)
                                '(read-string y-or-n-p yes-or-no-p completing-read)))
                     (pcase form
                       (`(read-string ,prompt . ,rest)
                        `(read-string (concat ,prompt ,x) ,@rest))
                       (`(y-or-n-p ,prompt)
                        `(y-or-n-p (concat ,prompt ,x)))
                       (`(yes-or-no-p ,prompt)
                        `(yes-or-no-p (concat ,prompt ,x)))
                       (`(completing-read ,prompt . ,rest)
                        `(completing-read (concat ,prompt ,x " ") ,@rest))))
                    ((or (listp form) (null form))
                     (mapcar (lambda (subexp) (expand subexp x)) form))
                    (t (error "bad syntax: %S" form)))))
              (expand spec `(when ,region (format "[%d in region]" (length ids))))))))))
=======
(defmacro transmission-let*-ids (bindings &rest body)
  "Conditionally bind variables according to BINDINGS and eval BODY.
If anaphoric binding of \"ids\"--to the list of torrent IDs at
point or in region--is non-nil, then BINDINGS and BODY are fed to
`let*'.  Else, a `user-error' is signalled."
  (declare (indent 1) (debug let*))
  `(let ((ids (or (and transmission-torrent-id (list transmission-torrent-id))
                  transmission-marked-ids
                  (mapcar (lambda (id) (cdr (assq 'id id)))
                          (transmission-prop-values-in-region 'tabulated-list-id)))))
     (if ids
         ,(if bindings
              `(let* (,@bindings)
                 ,@body)
            `(progn ,@body))
       (user-error "No torrent selected"))))
>>>>>>> 3a17dd81

(defun transmission-collect-hook (hook)
  "Run HOOK and return a list of non-nil results from calling its elements."
  (let (res)
    (run-hook-wrapped
     hook
     (lambda (fun)
       (let ((val (funcall fun)))
         (when val (cl-pushnew val res :test #'equal)))
       nil))
    (nreverse res)))

(defmacro transmission-with-window-maybe (window &rest body)
  "If WINDOW is non-nil, execute BODY with WINDOW current.
Otherwise, just execute BODY."
  (declare (indent 1) (debug t))
  `(if (null ,window) (progn ,@body)
     (with-selected-window ,window
       ,@body)))

(defun transmission-window->state (window)
  "Return a list containing some state of WINDOW.
A simplification of `window-state-get', the list associates
WINDOW with `window-start' and the line/column coordinates of `point'."
  (transmission-with-window-maybe window
    (save-restriction
      (widen)
      (list window (window-start) (line-number-at-pos) (current-column)))))

(defun transmission-restore-state (state)
  "Set `window-start' and `window-point' according to STATE."
  (pcase-let ((`(,window ,start ,line ,column) state))
    (transmission-with-window-maybe window
      (goto-char (point-min))
      (goto-char (point-at-bol line))
      (move-to-column column)
      (setf (window-start) start))))

(defmacro transmission-with-saved-state (&rest body)
  "Execute BODY, restoring window position, point, and mark."
  (declare (indent 0) (debug t))
  (let ((old-states (make-symbol "old-states"))
        (old-mark (make-symbol "old-mark"))
        (old-mark-active (make-symbol "old-mark-active")))
    `(let* ((,old-states (or (mapcar #'transmission-window->state
                                     (get-buffer-window-list nil nil t))
                             (list (transmission-window->state nil))))
            (,old-mark (if (not (region-active-p)) (mark)
                         (let ((beg (region-beginning)))
                           (if (= (window-point) beg) (region-end) beg))))
            (,old-mark-active mark-active))
       ,@body
       (mapc #'transmission-restore-state ,old-states)
       (and ,old-mark (set-mark ,old-mark))
       (unless ,old-mark-active (deactivate-mark)))))


;; Interactive

;;;###autoload
(defun transmission-add (torrent &optional directory)
  "Add TORRENT by filename, URL, magnet link, or info hash.
When called with a prefix, prompt for DIRECTORY."
  (interactive
   (let* ((f (transmission-collect-hook 'transmission-torrent-functions))
          (def (mapcar #'file-relative-name f))
          (prompt (concat "Add torrent" (if def (format " [%s]" (car def))) ": ")))
     (list (read-file-name prompt nil def)
           (if current-prefix-arg
               (read-directory-name "Target directory: ")))))
  (transmission-request-async
   (lambda (content)
     (let-alist (json-read-from-string content)
       (pcase .result
         ("success"
          (let-alist .arguments
            (or (and .torrent-added.name
                     (message "Added %s" .torrent-added.name))
                (and .torrent-duplicate.name
                     (message "Already added %s" .torrent-duplicate.name)))))
         (_ (message .result)))))
   "torrent-add"
   (append (if (and (file-readable-p torrent) (not (file-directory-p torrent)))
               `(:metainfo ,(with-temp-buffer
                              (insert-file-contents torrent)
                              (base64-encode-string (buffer-string))))
             (setq torrent (string-trim torrent))
             `(:filename ,(if (transmission-btih-p torrent)
                              (concat "magnet:?xt=urn:btih:" torrent)
                            torrent)))
           (if directory (list :download-dir (expand-file-name directory))))))

(defun transmission-free (directory)
  "Show in the echo area how much free space is in DIRECTORY."
  (interactive (list (read-directory-name "Directory: " nil nil t)))
  (transmission-request-async
   (lambda (content)
     (let-alist (cdr (assq 'arguments (json-read-from-string content)))
       (message "%s free in %s" (transmission-format-size .size-bytes)
                (abbreviate-file-name .path))))
   "free-space" (list :path (expand-file-name directory))))

(defun transmission-stats ()
  "Message some information about the session."
  (interactive)
  (transmission-request-async
   (lambda (content)
     (let-alist (cdr (assq 'arguments (json-read-from-string content)))
       (message (concat "%d kB/s down, %d kB/s up; %d/%d torrents active; "
                        "%s received, %s sent; uptime %s")
                (transmission-rate .downloadSpeed)
                (transmission-rate .uploadSpeed)
                .activeTorrentCount .torrentCount
                (transmission-size .current-stats.downloadedBytes)
                (transmission-size .current-stats.uploadedBytes)
                (transmission-eta .current-stats.secondsActive nil))))
   "session-stats"))

(defun transmission-move (ids location)
  "Move torrent at point or in region to a new LOCATION."
<<<<<<< HEAD
  (transmission-interactive
   (let* ((dir (read-directory-name "New directory: "))
          (prompt (format "Move torrent%s to %s? " (if (cdr ids) "s" "") dir)))
     (if (y-or-n-p prompt)
         (progn (setq deactivate-mark t) (list ids dir))
       '(nil nil))))
  (when ids
    (let ((arguments (list :ids ids :move t :location (expand-file-name location))))
=======
  (interactive (list (read-directory-name "New directory: ")))
  (transmission-let*-ids
      ((arguments (list :ids ids :move t :location (expand-file-name location)))
       (prompt (format "Move torrent%s to %s? " (if (cdr ids) "s" "") location)))
    (when (y-or-n-p prompt)
      (setq deactivate-mark t)
      (setq transmission-marked-ids nil)
>>>>>>> 3a17dd81
      (transmission-request-async nil "torrent-set-location" arguments))))

(defun transmission-reannounce (ids)
  "Reannounce torrent at point or in region."
<<<<<<< HEAD
  (transmission-interactive
   (setq deactivate-mark t)
   (list ids))
  (when ids
=======
  (interactive)
  (transmission-let*-ids nil
    (setq deactivate-mark t)
    (setq transmission-marked-ids nil)
>>>>>>> 3a17dd81
    (transmission-request-async nil "torrent-reannounce" (list :ids ids))))

(defun transmission-remove (ids &optional unlink)
  "Prompt to remove torrent at point or torrents in region.
When called with a prefix UNLINK, also unlink torrent data on disk."
<<<<<<< HEAD
  (transmission-interactive
   (if (yes-or-no-p (concat "Remove " (and current-prefix-arg "and unlink ")
                            "torrent" (and (< 1 (length ids)) "s") "? "))
       (progn (setq deactivate-mark t) (list ids current-prefix-arg))
     '(nil nil)))
  (when ids
    (let ((arguments `(:ids ,ids :delete-local-data ,(and unlink t))))
=======
  (interactive "P")
  (transmission-let*-ids ((arguments `(:ids ,ids :delete-local-data ,(and unlink t))))
    (when (yes-or-no-p (concat "Remove " (and unlink "and unlink ")
                               "torrent" (and (< 1 (length ids)) "s") "? "))
      (setq deactivate-mark t)
      (setq transmission-marked-ids nil)
>>>>>>> 3a17dd81
      (transmission-request-async nil "torrent-remove" arguments))))

(defun transmission-delete (ids)
  "Prompt to delete (unlink) torrent at point or torrents in region."
  (transmission-interactive
   (let* ((prompt (concat "Delete torrent" (and (< 1 (length ids)) "s") "? ")))
     (list (and (yes-or-no-p prompt) (setq deactivate-mark t) ids))))
  (when ids
    (transmission-request-async nil "torrent-remove" `(:ids ,ids :delete-local-data t))))

(defun transmission-set-bandwidth-priority (ids priority)
  "Set bandwidth priority of torrent(s) at point or in region."
  (transmission-interactive
   (let* ((prompt "Set bandwidth priority: ")
          (priority (completing-read prompt transmission-priority-alist nil t))
          (number (cdr (assq (intern priority) transmission-priority-alist))))
     (list ids number)))
  (when ids
    (let ((arguments `(:ids ,ids :bandwidthPriority ,priority)))
      (transmission-request-async nil "torrent-set" arguments))))

(defun transmission-set-download (limit)
  "Set global download speed LIMIT in kB/s."
  (interactive (transmission-prompt-speed-limit nil))
  (let ((arguments (if (<= limit 0) '(:speed-limit-down-enabled :json-false)
                     `(:speed-limit-down-enabled t :speed-limit-down ,limit))))
    (transmission-request-async nil "session-set" arguments)))

(defun transmission-set-upload (limit)
  "Set global upload speed LIMIT in kB/s."
  (interactive (transmission-prompt-speed-limit t))
  (let ((arguments (if (< limit 0) '(:speed-limit-up-enabled :json-false)
                     `(:speed-limit-up-enabled t :speed-limit-up ,limit))))
    (transmission-request-async nil "session-set" arguments)))

(defun transmission-set-ratio (limit)
  "Set global seed ratio LIMIT."
  (interactive (transmission-prompt-ratio-limit))
  (let ((arguments (if (< limit 0) '(:seedRatioLimited :json-false)
                     `(:seedRatioLimited t :seedRatioLimit ,limit))))
    (transmission-request-async nil "session-set" arguments)))

(defun transmission-set-torrent-download (ids)
  "Set download limit of torrent(s) at point in kB/s."
  (transmission-interactive (list ids))
  (transmission-set-torrent-speed-limit ids 'down))

(defun transmission-set-torrent-upload (ids)
  "Set upload limit of torrent(s) at point in kB/s."
  (transmission-interactive (list ids))
  (transmission-set-torrent-speed-limit ids 'up))

(defun transmission-set-torrent-ratio (ids mode limit)
  "Set seed ratio limit of torrent(s) at point."
  (transmission-interactive
   (let* ((prompt (concat "Set torrent" (if (cdr ids) "s'" "'s") " ratio mode: "))
          (mode (completing-read prompt transmission-mode-alist nil t))
          (n (cdr (assq (intern mode) transmission-mode-alist))))
     (list ids n (when (= n 1) (read-number "Set torrent ratio limit: ")))))
  (when ids
    (let ((arguments `(:ids ,ids :seedRatioMode ,mode)))
      (when limit
        (setq arguments (append arguments `(:seedRatioLimit ,limit))))
      (transmission-request-async nil "torrent-set" arguments))))

(defun transmission-toggle-limits (ids)
  "Toggle whether torrent(s) at point honor session speed limits."
  (transmission-interactive (list ids))
  (when ids
    (transmission-request-async
     (lambda (content)
       (let* ((torrents (transmission-torrents (json-read-from-string content)))
              (honor (pcase (cdr (assq 'honorsSessionLimits (elt torrents 0)))
                       (:json-false t) (_ :json-false))))
         (transmission-request-async nil "torrent-set"
                                     `(:ids ,ids :honorsSessionLimits ,honor))))
     "torrent-get" `(:ids ,ids :fields ("honorsSessionLimits")))))

(defun transmission-toggle (ids)
  "Toggle torrent between started and stopped."
<<<<<<< HEAD
  (transmission-interactive (setq deactivate-mark t) (list ids))
  (when ids
=======
  (interactive)
  (transmission-let*-ids nil
    (setq deactivate-mark t)
    (setq transmission-marked-ids nil)
>>>>>>> 3a17dd81
    (transmission-request-async
     (lambda (content)
       (let* ((torrents (transmission-torrents (json-read-from-string content)))
              (status (and (< 0 (length torrents))
                           (cdr (assq 'status (elt torrents 0)))))
              (method (and status
                           (if (zerop status) "torrent-start" "torrent-stop"))))
         (when method (transmission-request-async nil method (list :ids ids)))))
     "torrent-get" (list :ids ids :fields '("status")))))

(defun transmission-trackers-add (ids urls)
  "Add announce URLs to torrent or torrents."
  (transmission-interactive
   (let* ((trackers (transmission-refs (transmission-list-trackers ids) 'announce))
          (urls (or (transmission-read-strings
                     "Add announce URLs: "
                     (cl-loop for url in
                              (append transmission-trackers
                                      (transmission-list-unique-announce-urls))
                              unless (member url trackers) collect url))
                    (user-error "No trackers to add"))))
     (list ids
           ;; Don't add trackers that are already there
           (cl-loop for url in urls
                    unless (member url trackers) collect url))))
  (transmission-request-async
   (lambda (content)
     (let-alist (json-read-from-string content) (message .result)))
   "torrent-set" (list :ids ids :trackerAdd urls)))

(defun transmission-trackers-remove ()
  "Remove trackers from torrent at point by ID or announce URL."
  (interactive)
  (let* ((id (or transmission-torrent-id (user-error "No torrent selected")))
         (array (or (transmission-list-trackers id)
                    (user-error "No trackers to remove")))
         (prompt (format "Remove tracker (%d trackers): " (length array)))
         (trackers (cl-loop for x across array
                            collect (cons (cdr (assq 'announce x))
                                          (cdr (assq 'id x)))))
         (completion-extra-properties
          `(:annotation-function
            (lambda (x) (format " ID# %d" (cdr (assoc x ',trackers))))))
         (urls (or (transmission-read-strings prompt trackers)
                   (user-error "No trackers selected for removal")))
         (tids (cl-loop for alist across array
                        if (or (member (cdr (assq 'announce alist)) urls)
                               (member (number-to-string (cdr (assq 'id alist))) urls))
                        collect (cdr (assq 'id alist))))
         (arguments (list :ids id :trackerRemove tids)))
    (transmission-request-async
     (lambda (content)
       (let-alist (json-read-from-string content) (message .result)))
     "torrent-set" arguments)))

(defun transmission-trackers-replace ()
  "Replace tracker by ID or announce URL."
  (interactive)
  (let* ((id (or transmission-torrent-id (user-error "No torrent selected")))
         (trackers (or (cl-loop for x across (transmission-list-trackers id)
                                collect (cons (cdr (assq 'announce x))
                                              (cdr (assq 'id x))))
                       (user-error "No trackers to replace")))
         (prompt (format "Replace tracker (%d trackers): " (length trackers)))
         (tid (or (let* ((completion-extra-properties
                          `(:annotation-function
                            (lambda (x)
                              (format " ID# %d" (cdr (assoc x ',trackers))))))
                         (tracker (completing-read prompt trackers)))
                    (cl-loop for cell in trackers
                             if (member tracker (list (car cell)
                                                      (number-to-string (cdr cell))))
                             return (cdr cell)))
                  (user-error "No tracker selected for substitution")))
         (replacement
          (completing-read "Replacement tracker? "
                           (append transmission-trackers
                                   (transmission-list-unique-announce-urls))))
         (arguments (list :ids id :trackerReplace (vector tid replacement))))
    (transmission-request-async
     (lambda (content)
       (let-alist (json-read-from-string content) (message .result)))
     "torrent-set" arguments)))

(defun transmission-turtle-set-days (days)
  "Set DAYS on which turtle mode will be active.
DAYS is a bitfield, the associations of which are in `transmission-schedules'.
If DAYS is nil, disable turtle mode schedule."
  (interactive
   (let-alist (cdr (assq 'arguments (transmission-request "session-get")))
     (let* ((prompt
             (format "Days %s: "
                     (if (not (eq t .alt-speed-time-enabled)) "(disabled)"
                       (or (transmission-n->days .alt-speed-time-day) "(none)"))))
            (names (transmission-read-strings prompt transmission-schedules))
            (bits (cl-loop for x in names
                           collect (cdr (assq (intern x) transmission-schedules)))))
       (list (apply #'logior bits)))))
  (let ((arguments
         (append `(:alt-speed-time-enabled ,(if (zerop days) json-false t))
                 (unless (zerop days) `(:alt-speed-time-day ,days)))))
    (transmission-request-async nil "session-set" arguments)))

(defun transmission-turtle-set-times (begin end)
  "Set BEGIN and END times for turtle mode.
See `transmission-read-time' for details on time input."
  (interactive
   (let-alist (cdr (assq 'arguments (transmission-request "session-get")))
     (let* ((begs (transmission-format-minutes .alt-speed-time-begin))
            (ends (transmission-format-minutes .alt-speed-time-end))
            (start (or (transmission-read-time (format "Begin (%s): " begs))
                       .alt-speed-time-begin))
            (stop (or (transmission-read-time (format "End (%s): " ends))
                      .alt-speed-time-end)))
       (when (and (= start .alt-speed-time-begin) (= stop .alt-speed-time-end))
         (user-error "No change in schedule"))
       (if (y-or-n-p (format "Set active time from %s to %s? "
                             (transmission-format-minutes start)
                             (transmission-format-minutes stop)))
           (list start stop) '(nil nil)))))
  (when (or begin end)
    (let ((arguments
           (append (if begin (list :alt-speed-time-begin begin))
                   (if end (list :alt-speed-time-end end)))))
      (transmission-request-async nil "session-set" arguments))))

(defun transmission-turtle-set-speeds (up down)
  "Set UP and DOWN speed limits (kB/s) for turtle mode."
  (interactive
   (let-alist (cdr (assq 'arguments (transmission-request "session-get")))
     (let ((p1 (format "Set turtle upload limit (%d kB/s): " .alt-speed-up))
           (p2 (format "Set turtle download limit (%d kB/s): " .alt-speed-down)))
       (list (read-number p1) (read-number p2)))))
  (let ((arguments
         (append (if down (list :alt-speed-down down))
                 (if up (list :alt-speed-up up)))))
    (transmission-request-async nil "session-set" arguments)))

(defun transmission-turtle-toggle ()
  "Toggle turtle mode."
  (interactive)
  (transmission-request-async
   (lambda (content)
     (let* ((arguments (cdr (assq 'arguments (json-read-from-string content))))
            (enable (equal json-false (cdr (assq 'alt-speed-enabled arguments)))))
       (when (y-or-n-p (concat (if enable "En" "Dis") "able turtle mode? "))
         (transmission-request-async
          (lambda (content)
            (message (cdr (assq 'result (json-read-from-string content)))))
          "session-set" `(:alt-speed-enabled ,(or enable json-false))))))
   "session-get"))

(defun transmission-verify (ids)
  "Verify torrent at point or in region."
  (transmission-interactive
   (if (y-or-n-p (concat "Verify torrent" (if (cdr ids) "s") "? "))
       (progn (setq deactivate-mark t) (list ids)) '(nil)))
  (when ids (transmission-request-async nil "torrent-verify" (list :ids ids))))

(defun transmission-quit ()
  "Quit and bury the buffer."
  (interactive)
  (let ((cur (current-buffer)))
    (if (cl-loop for list in (window-prev-buffers)
                 never (eq cur (car list)))
        (quit-window)
      (if (one-window-p)
          (bury-buffer)
        (delete-window)))))

(defun transmission-files-unwant ()
  "Mark file(s) at point or in region as unwanted."
  (interactive)
  (transmission-files-do :files-unwanted))

(defun transmission-files-want ()
  "Mark file(s) at point or in region as wanted."
  (interactive)
  (transmission-files-do :files-wanted))

(defun transmission-files-priority (priority)
  "Set bandwidth PRIORITY on file(s) at point or in region."
  (interactive
   (list (completing-read "Set priority: " transmission-priority-alist nil t)))
  (transmission-files-do (intern (concat ":priority-" priority))))

(defun transmission-files-command (command file)
  "Run a command COMMAND on the FILE at point."
  (interactive
   (let* ((fap (run-hook-with-args-until-success 'file-name-at-point-functions))
          (def (mailcap-file-default-commands
                (list (replace-regexp-in-string "\\.part\\'" "" fap))))
          (prompt (and fap (concat "! on " (file-name-nondirectory fap)
                                   (if def (format " (default %s)" (car def)))
                                   ": ")))
          (input (read-shell-command prompt nil nil def t)))
     (if fap (list (if (string-empty-p input) (or (car def) "") input) fap)
       (user-error "File does not exist"))))
  (let* ((args (nconc (split-string command) (list (expand-file-name file))))
         (prog (car args)))
    (apply #'start-process prog nil args)))

(defun transmission-find-file ()
  "Visit the file at point with `find-file-read-only'."
  (interactive)
  (find-file-read-only (transmission-files-file-at-point)))

(defun transmission-find-file-other-window ()
  "Visit the file at point in another window."
  (interactive)
  (find-file-read-only-other-window (transmission-files-file-at-point)))

(defun transmission-display-file ()
  "Display the file at point in another window."
  (interactive)
  (let ((buf (find-file-noselect (transmission-files-file-at-point))))
    (with-current-buffer buf
      (read-only-mode 1))
    (display-buffer buf t)))

(defun transmission-view-file ()
  "Examine the file at point in view mode."
  (interactive)
  (view-file (transmission-files-file-at-point)))

(defun transmission-copy-file-name-as-kill ()
  "Copy the name of the file at point into the kill ring."
  (interactive)
  (let ((filename (transmission-files-file-at-point)))
    (kill-new filename)
    (message "Copied %s" filename)))

(defun transmission-copy-magnet ()
  "Copy magnet link of current torrent."
  (interactive)
  (let ((magnet (cdr (assq 'magnetLink (elt transmission-torrent-vector 0)))))
    (when magnet
      (kill-new magnet)
      (message "Copied %s" magnet))))

(defun transmission-toggle-mark-at-point ()
  "Toggle mark of item at point.
Registers the change in `transmission-marked-ids'."
  (let* ((eid (tabulated-list-get-id))
         (id (cdr (or (assq 'id eid) (assq 'index eid)))))
    (if (member id transmission-marked-ids)
        (progn
          (setq transmission-marked-ids (delete id transmission-marked-ids))
          (tabulated-list-put-tag " "))
      (push id transmission-marked-ids)
      (tabulated-list-put-tag ">"))))

(defun transmission-toggle-mark (arg)
  "Toggle mark of item(s) at point.
If the region is active, toggle the mark on all items in the region.
Otherwise, with a prefix arg, mark files on the next ARG lines."
  (interactive "p")
  (if (use-region-p)
      (save-excursion
        (save-restriction
          (narrow-to-region (region-beginning) (region-end))
          (goto-char (point-min))
          (while (not (eobp))
            (transmission-toggle-mark-at-point)
            (forward-line))))
    (let ((sign (cond ((> arg 0) 1) ((< arg 0) -1) (t 0))))
      (dotimes (_ (abs arg))
        (transmission-toggle-mark-at-point)
        (forward-line sign)))))

(defun transmission-unmark-all ()
  "Remove mark from all items."
  (interactive)
  (when transmission-marked-ids
    (setq transmission-marked-ids nil)
    (transmission-with-saved-state
      (tabulated-list-print))))


;; Formatting

(defun transmission-format-status (status up down)
  "Return a propertized string describing torrent status.
STATUS is a value in `transmission-status-alist'.  UP and DOWN are
transmission rates."
  (let ((state (symbol-name (car (rassq status transmission-status-alist))))
        (idle (propertize "idle" 'font-lock-face 'shadow))
        (uploading
         (propertize "uploading" 'font-lock-face 'font-lock-constant-face)))
    (pcase status
      (0 (propertize state 'font-lock-face 'warning))
      ((or 1 3 5) (propertize state 'font-lock-face '(bold shadow)))
      (2 (propertize state 'font-lock-face 'font-lock-function-name-face))
      (4 (if (> down 0) (propertize state 'font-lock-face 'highlight)
           (if (> up 0) uploading idle)))
      (6 (if (> up 0) (propertize state 'font-lock-face 'success) idle))
      (_ state))))

(defun transmission-format-pieces (pieces count)
  "Format into a string the bitfield PIECES holding COUNT boolean flags."
  (let* ((bytes (base64-decode-string pieces))
         (bits (mapconcat #'transmission-byte->string bytes "")))
    (cl-flet ((string-partition (s n)
                (let (res middle last)
                  (while (not (zerop (setq last (length s))))
                    (setq middle (min n last))
                    (push (substring s 0 middle) res)
                    (setq s (substring s middle last)))
                  (nreverse res))))
      (string-join (string-partition (substring bits 0 count) 72) "\n"))))

(defun transmission-format-pieces-brief (pieces count)
  "Format pieces into a one-line greyscale representation.
PIECES and COUNT are the same as in `transmission-format-pieces'."
  (let* ((bytes (base64-decode-string pieces))
         (slices (transmission-slice bytes 72))
         (ratios
          (cl-loop for bv in slices with div = nil
                   do (cl-decf count (setq div (min count (* 8 (length bv)))))
                   collect (/ (transmission-count-bits bv) (float div)))))
    (mapconcat (pcase (display-color-cells)
                 ((pred (< 256)) #'transmission-ratio->grey)
                 (256 #'transmission-ratio->256)
                 (_ #'transmission-ratio->glyph))
               ratios "")))

(defun transmission-format-pieces-internal (pieces count size)
  "Format piece data into a string.
PIECES and COUNT are the same as in `transmission-format-pieces'.
SIZE is the file size in bytes of a single piece."
  (let ((have (apply #'+ (mapcar #'transmission-hamming-weight
                                 (base64-decode-string pieces)))))
    (concat
     "Piece count: " (transmission-group-digits have)
     " / " (transmission-group-digits count)
     " (" (format "%.1f" (transmission-percent have count)) "%) * "
     (transmission-format-size size) " each"
     (when (and (functionp transmission-pieces-function)
                (/= have 0) (< have count))
       (let ((str (funcall transmission-pieces-function pieces count)))
         (concat "\nPieces:\n\n" str))))))

(defun transmission-format-peers (peers origins connected sending receiving)
  "Format peer information into a string.
PEERS is an array of peer-specific data.
ORIGINS is an alist giving counts of peers from different swarms.
CONNECTED, SENDING, RECEIVING are numbers."
  (cl-macrolet ((accumulate (array key)
                  `(cl-loop for alist across ,array
                            if (eq t (cdr (assq ,key alist))) sum 1)))
    (if (zerop connected) "Peers: none connected\n"
      (concat
       (format "Peers: %d connected, uploading to %d, downloading from %d"
               connected sending receiving)
       (format " (%d unchoked, %d interested)\n"
               (- connected (accumulate peers 'clientIsChoked))
               (accumulate peers 'peerIsInterested))
       (format
        "Peer origins: %s\n"
        (string-join
         (cl-loop with x = 0 for cell in origins for src across
                  ["cache" "DHT" "incoming" "LPD" "LTEP" "PEX" "tracker(s)"]
                  if (not (zerop (setq x (cdr cell))))
                  collect (format "%d from %s" x src))
         ", "))))))

(defun transmission-format-tracker (tracker)
  "Format alist TRACKER into a string of tracker info."
  (let-alist tracker
    (let* ((label (format "Tracker %d" .id))
           (col (length label))
           (fill (propertize (make-string col ?\s) 'display `(space :align-to ,col)))
           (result (pcase .lastAnnounceResult
                     ((or "Success" (pred string-empty-p)) nil)
                     (_ (concat "\n" fill ": "
                                (propertize .lastAnnounceResult
                                            'font-lock-face 'warning))))))
      (format
       (concat label ": %s (Tier %d)\n"
               fill ": %s %s. Announcing %s\n"
               fill ": %s, %s, %s %s. Scraping %s"
               result)
       .announce .tier
       (transmission-plural .lastAnnouncePeerCount "peer")
       (transmission-when .lastAnnounceTime) (transmission-when .nextAnnounceTime)
       (transmission-plural .seederCount "seeder")
       (transmission-plural .leecherCount "leecher")
       (transmission-plural .downloadCount "download")
       (transmission-when .lastScrapeTime) (transmission-when .nextScrapeTime)))))

(defun transmission-format-trackers (trackers)
  "Format tracker information into a string.
TRACKERS should be the \"trackerStats\" array."
  (if (zerop (length trackers)) "Trackers: none\n"
    (concat (mapconcat #'transmission-format-tracker trackers "\n") "\n")))

(defun transmission-format-speed-limit (speed limit limited)
  "Format speed limit data into a string.
SPEED and LIMIT are rates in bytes per second.  LIMITED, if t,
indicates that the speed limit is enabled."
  (cond
   ((not (eq limited t)) (format "%d kB/s" (transmission-rate speed)))
   (t (format "%d / %d kB/s" (transmission-rate speed) limit))))

(defun transmission-format-limits (session rx tx rx-lim tx-lim rx-thr tx-thr)
  "Format download and upload rate and limits into a string."
  (concat (transmission-format-speed-limit rx rx-lim rx-thr) " down, "
          (transmission-format-speed-limit tx tx-lim tx-thr) " up"
          (if (eq session t) ", session limited")))


;; Drawing

(defun transmission-tabulated-list-format (&optional _arg _noconfirm)
  "Initialize tabulated-list header or update `tabulated-list-format'."
  (let ((idx (cl-loop for format across tabulated-list-format
                      if (plist-get (nthcdr 3 format) :transmission-size)
                      return format)))
    (if (eq (cadr idx) (if (eq 'iec transmission-units) 9 7))
        (or header-line-format (tabulated-list-init-header))
      (setf (cadr idx) (if (eq 'iec transmission-units) 9 7))
      (tabulated-list-init-header))))

(defmacro transmission-do-entries (seq &rest body)
  "Map over SEQ, pushing each element to `tabulated-list-entries'.
Each form in BODY is a column descriptor."
  (declare (indent 1) (debug t))
  `(mapc (lambda (x)
           (let-alist x
             (push (list x (vector ,@body)) tabulated-list-entries)))
         ,seq))

(defun transmission-draw-torrents (_id)
  (let* ((arguments `(:fields ,transmission-draw-torrents-keys))
         (response (transmission-request "torrent-get" arguments)))
    (setq transmission-torrent-vector (transmission-torrents response)))
  (setq tabulated-list-entries nil)
  (transmission-do-entries transmission-torrent-vector
    (transmission-eta .eta .percentDone)
    (transmission-size .sizeWhenDone)
    (format "%d%%" (* 100 .percentDone))
    (format "%d" (transmission-rate .rateDownload))
    (format "%d" (transmission-rate .rateUpload))
    (format "%.1f" (if (> .uploadRatio 0) .uploadRatio 0))
    (if (not (zerop .error)) (propertize "error" 'font-lock-face 'error)
      (transmission-format-status .status .rateUpload .rateDownload))
    .name)
  (setq tabulated-list-entries (reverse tabulated-list-entries))
  (tabulated-list-print))

(defun transmission-draw-files (id)
  (let* ((arguments `(:ids ,id :fields ,transmission-draw-files-keys))
         (response (transmission-request "torrent-get" arguments)))
    (setq transmission-torrent-vector (transmission-torrents response)))
  (let* ((files (transmission-files-sort transmission-torrent-vector))
         (names (transmission-refs files 'name))
         (directory (transmission-files-directory-base (car names)))
         (truncate (if directory (transmission-every-prefix-p directory names))))
    (setq tabulated-list-entries nil)
    (transmission-do-entries files
      (format "%d%%" (transmission-percent .bytesCompleted .length))
      (symbol-name (car (rassq .priority transmission-priority-alist)))
      (if (eq .wanted :json-false) "no" "yes")
      (transmission-size .length)
      (if truncate (string-remove-prefix directory .name) .name)))
  (setq tabulated-list-entries (reverse tabulated-list-entries))
  (tabulated-list-print))

(defun transmission-draw-info (id)
  (let* ((arguments `(:ids ,id :fields ,transmission-draw-info-keys))
         (response (transmission-request "torrent-get" arguments)))
    (setq transmission-torrent-vector (transmission-torrents response)))
  (erase-buffer)
  (let-alist (elt transmission-torrent-vector 0)
    (mapc
     (lambda (s) (if s (insert s "\n")))
     (vector
      (format "ID: %d" id)
      (concat "Name: " .name)
      (concat "Hash: " .hashString)
      (concat "Magnet: " (propertize .magnetLink 'font-lock-face 'link) "\n")
      (concat "Location: " (abbreviate-file-name .downloadDir))
      (let* ((percent (* 100 .percentDone))
             (fmt (if (zerop (mod percent 1)) "%d" "%.2f")))
        (concat "Percent done: " (format fmt percent) "%"))
      (format "Bandwidth priority: %s"
              (car (rassq .bandwidthPriority transmission-priority-alist)))
      (concat "Speed: "
              (transmission-format-limits
               .honorsSessionLimits .rateDownload .rateUpload
               .downloadLimit .uploadLimit .downloadLimited .uploadLimited))
      (format "Ratio: %.3f / %s" (if (= .uploadRatio -1) 0 .uploadRatio)
              (transmission-torrent-seed-ratio .seedRatioMode .seedRatioLimit))
      (unless (zerop .error)
        (concat "Error: " (propertize .errorString 'font-lock-face 'error)))
      (transmission-format-peers .peers .peersFrom .peersConnected
                                 .peersGettingFromUs .peersSendingToUs)
      (concat "Date created:    " (transmission-time .dateCreated))
      (concat "Date added:      " (transmission-time .addedDate))
      (concat "Date finished:   " (transmission-time .doneDate))
      (concat "Latest Activity: " (transmission-time .activityDate) "\n")
      (transmission-format-trackers .trackerStats)
      (concat "Wanted: " (transmission-format-size .sizeWhenDone))
      (concat "Downloaded: " (transmission-format-size .downloadedEver))
      (concat "Verified: " (transmission-format-size .haveValid))
      (unless (zerop .corruptEver)
        (concat "Corrupt: " (transmission-format-size .corruptEver)))
      (concat "Total size: " (transmission-format-size .totalSize))
      (transmission-format-pieces-internal .pieces .pieceCount .pieceSize)))))

(defun transmission-draw-peers (id)
  (let* ((arguments `(:ids ,id :fields ("peers")))
         (response (transmission-request "torrent-get" arguments)))
    (setq transmission-torrent-vector (transmission-torrents response)))
  (setq tabulated-list-entries nil)
  (transmission-do-entries (cdr (assq 'peers (elt transmission-torrent-vector 0)))
    .address
    .flagStr
    (format "%d%%" (transmission-percent .progress 1.0))
    (format "%d" (transmission-rate .rateToClient))
    (format "%d" (transmission-rate .rateToPeer))
    .clientName
    (or (transmission-geoip-retrieve .address) ""))
  (setq tabulated-list-entries (reverse tabulated-list-entries))
  (tabulated-list-print))

(defun transmission-draw ()
  "Draw the buffer with new contents via `transmission-refresh-function'."
  (with-silent-modifications
    (funcall transmission-refresh-function transmission-torrent-id)))

(defun transmission-refresh (&optional _arg _noconfirm)
  "Refresh the current buffer, restoring window position, point, and mark.
Also run the timer for timer object `transmission-timer'."
  (transmission-with-saved-state
    (run-hooks 'before-revert-hook)
    (transmission-draw)
    (run-hooks 'after-revert-hook))
  (transmission-timer-check))

(defmacro transmission-context (mode)
  "Switch to a context buffer of major mode MODE."
  (cl-assert (string-suffix-p "-mode" (symbol-name mode)))
  (let ((name (make-symbol "name")))
    `(let ((id (or transmission-torrent-id
                   (cdr (assq 'id (tabulated-list-get-id)))))
           (,name ,(format "*%s*" (string-remove-suffix "-mode" (symbol-name mode)))))
       (if (not id) (user-error "No torrent selected")
         (let ((buffer (or (get-buffer ,name)
                           (generate-new-buffer ,name))))
           (with-current-buffer buffer
             (let ((old-id (or transmission-torrent-id
                               (cdr (assq 'id (tabulated-list-get-id))))))
               (unless (eq major-mode ',mode)
                 (funcall #',mode))
               (if (and old-id (eq old-id id))
                   (revert-buffer)
                 (setq transmission-torrent-id id)
                 (setq transmission-marked-ids nil)
                 (transmission-draw)
                 (goto-char (point-min)))))
           (pop-to-buffer-same-window buffer))))))

(defun transmission-print-torrent (id cols)
  "Insert a torrent entry at point using `tabulated-list-print-entry'.
Put the mark tag in the padding area of the current line if the current
torrent is marked.
ID is a Lisp object identifying the entry to print, and COLS is a vector
of column descriptors."
  (tabulated-list-print-entry id cols)
  (let* ((key (pcase major-mode
                (`transmission-mode 'id)
                (`transmission-files-mode 'index)))
         (item-id (cdr (assq key id))))
    (when (member item-id transmission-marked-ids)
      (save-excursion
        (forward-line -1)
        (tabulated-list-put-tag ">")))))


;; Major mode definitions

(defvar transmission-peers-mode-map
  (let ((map (make-sparse-keymap)))
    (define-key map "i" 'transmission-info)
    map)
  "Keymap used in `transmission-peers-mode' buffers.")

(easy-menu-define transmission-peers-mode-menu transmission-peers-mode-map
  "Menu used in `transmission-peers-mode' buffers."
  '("Transmission-Peers"
    ["View Torrent Files" transmission-files]
    ["View Torrent Info" transmission-info]
    "--"
    ["Refresh" revert-buffer]
    ["Quit" quit-window]))

(define-derived-mode transmission-peers-mode tabulated-list-mode "Transmission-Peers"
  "Major mode for viewing peer information.
See https://github.com/transmission/transmission/wiki/Peer-Status-Text
for explanation of the peer flags."
  :group 'transmission
  (setq-local line-move-visual nil)
  (setq tabulated-list-format
        `[("Address" 15 nil)
          ("Flags" 6 t)
          ("Has" 4 nil :right-align t)
          ("Down" 4 ,(transmission-tabulated-list-pred 'rateToClient)
           :right-align t)
          ("Up" 3 ,(transmission-tabulated-list-pred 'rateToPeer)
           :right-align t :pad-right 2)
          ("Client" 20 t)
          ("Location" 0 t)])
  (tabulated-list-init-header)
  (setq transmission-refresh-function #'transmission-draw-peers)
  (add-hook 'post-command-hook #'transmission-timer-check nil t)
  (setq-local revert-buffer-function #'transmission-refresh))

(defun transmission-peers ()
  "Open a `transmission-peers-mode' buffer for torrent at point."
  (interactive)
  (transmission-context transmission-peers-mode))

(defvar transmission-info-font-lock-keywords
  (eval-when-compile
    `((,(rx bol (group (*? nonl) ":") (* blank) (group (* nonl)) eol)
       (1 'font-lock-type-face)
       (2 'font-lock-keyword-face))))
  "Default expressions to highlight in `transmission-info-mode' buffers.")

(defvar transmission-info-mode-map
  (let ((map (make-sparse-keymap)))
    (define-key map "p" 'previous-line)
    (define-key map "n" 'next-line)
    (define-key map "c" 'transmission-copy-magnet)
    (define-key map "d" 'transmission-set-torrent-download)
    (define-key map "e" 'transmission-peers)
    (define-key map "l" 'transmission-set-torrent-ratio)
    (define-key map "t" 'transmission-trackers-add)
    (define-key map "T" 'transmission-trackers-remove)
    (define-key map "u" 'transmission-set-torrent-upload)
    (define-key map "y" 'transmission-set-bandwidth-priority)
    map)
  "Keymap used in `transmission-info-mode' buffers.")

(easy-menu-define transmission-info-mode-menu transmission-info-mode-map
  "Menu used in `transmission-info-mode' buffers."
  '("Transmission-Info"
    ["Add Tracker URLs" transmission-trackers-add]
    ["Remove Trackers" transmission-trackers-remove]
    ["Replace Tracker" transmission-trackers-replace]
    ["Copy Magnet Link" transmission-copy-magnet]
    ["Move Torrent" transmission-move]
    ["Reannounce Torrent" transmission-reannounce]
    ["Set Bandwidth Priority" transmission-set-bandwidth-priority]
    ("Set Torrent Limits"
     ["Set Torrent Download Limit" transmission-set-torrent-download]
     ["Set Torrent Upload Limit" transmission-set-torrent-upload]
     ["Toggle Torrent Speed Limits" transmission-toggle-limits
      :help "Toggle whether torrent honors session limits."]
     ["Set Torrent Seed Ratio Limit" transmission-set-torrent-ratio])
    ["Verify Torrent" transmission-verify]
    "--"
    ["View Torrent Files" transmission-files]
    ["View Torrent Peers" transmission-peers]
    "--"
    ["Refresh" revert-buffer]
    ["Quit" quit-window]))

(define-derived-mode transmission-info-mode special-mode "Transmission-Info"
  "Major mode for viewing and manipulating torrent attributes."
  :group 'transmission
  (setq buffer-undo-list t)
  (setq font-lock-defaults '(transmission-info-font-lock-keywords t))
  (setq transmission-refresh-function #'transmission-draw-info)
  (add-hook 'post-command-hook #'transmission-timer-check nil t)
  (setq-local revert-buffer-function #'transmission-refresh))

(defun transmission-info ()
  "Open a `transmission-info-mode' buffer for torrent at point."
  (interactive)
  (transmission-context transmission-info-mode))

(defvar transmission-files-mode-map
  (let ((map (make-sparse-keymap)))
    (define-key map (kbd "RET") 'transmission-find-file)
    (define-key map "o" 'transmission-find-file-other-window)
    (define-key map (kbd "C-o") 'transmission-display-file)
    (define-key map "^" 'quit-window)
    (define-key map "!" 'transmission-files-command)
    (define-key map "X" 'transmission-files-command)
    (define-key map "e" 'transmission-peers)
    (define-key map "i" 'transmission-info)
    (define-key map "m" 'transmission-toggle-mark)
    (define-key map "u" 'transmission-files-unwant)
<<<<<<< HEAD
    (define-key map "v" 'transmission-view-file)
=======
    (define-key map "U" 'transmission-unmark-all)
>>>>>>> 3a17dd81
    (define-key map "w" 'transmission-files-want)
    (define-key map "y" 'transmission-files-priority)
    map)
  "Keymap used in `transmission-files-mode' buffers.")

(easy-menu-define transmission-files-mode-menu transmission-files-mode-map
  "Menu used in `transmission-files-mode' buffers."
  '("Transmission-Files"
    ["Run Command On File" transmission-files-command]
    ["Visit File" transmission-find-file
     "Switch to a read-only buffer visiting file at point"]
    ["Visit File In Other Window" transmission-find-file-other-window]
    ["Display File" transmission-display-file
     "Display a read-only buffer visiting file at point"]
    ["Visit File In View Mode" transmission-view-file]
    "--"
    ["Mark Files Unwanted" transmission-files-unwant]
    ["Mark Files Wanted" transmission-files-want]
    ["Set Files' Bandwidth Priority" transmission-files-priority]
    "--"
    ["View Torrent Info" transmission-info]
    ["View Torrent Peers" transmission-peers]
    "--"
    ["Refresh" revert-buffer]
    ["Quit" quit-window]))

(define-derived-mode transmission-files-mode tabulated-list-mode "Transmission-Files"
  "Major mode for a torrent's file list."
  :group 'transmission
  (setq-local line-move-visual nil)
  (setq tabulated-list-format
        `[("Have" 4 nil :right-align t)
          ("Priority" 8 t)
          ("Want" 4 t :right-align t)
          ("Size" 9 ,(transmission-tabulated-list-pred 'length)
           :right-align t :transmission-size t)
          ("Name" 0 t)])
  (setq tabulated-list-padding 1)
  (transmission-tabulated-list-format)
  (setq-local file-name-at-point-functions #'transmission-files-file-at-point)
  (setq transmission-refresh-function #'transmission-draw-files)
  (setq tabulated-list-printer #'transmission-print-torrent)
  (setq-local revert-buffer-function #'transmission-refresh)
  (add-hook 'post-command-hook #'transmission-timer-check nil t)
  (add-hook 'before-revert-hook #'transmission-tabulated-list-format nil t))

(defun transmission-files ()
  "Open a `transmission-files-mode' buffer for torrent at point."
  (interactive)
  (transmission-context transmission-files-mode))

(defvar transmission-mode-map
  (let ((map (make-sparse-keymap)))
    (define-key map (kbd "RET") 'transmission-files)
    (define-key map "a" 'transmission-add)
    (define-key map "d" 'transmission-set-download)
    (define-key map "e" 'transmission-peers)
    (define-key map "i" 'transmission-info)
    (define-key map "l" 'transmission-set-ratio)
    (define-key map "m" 'transmission-toggle-mark)
    (define-key map "r" 'transmission-remove)
    (define-key map "D" 'transmission-delete)
    (define-key map "s" 'transmission-toggle)
    (define-key map "t" 'transmission-trackers-add)
    (define-key map "u" 'transmission-set-upload)
    (define-key map "v" 'transmission-verify)
    (define-key map "q" 'transmission-quit)
    (define-key map "y" 'transmission-set-bandwidth-priority)
    (define-key map "U" 'transmission-unmark-all)
    map)
  "Keymap used in `transmission-mode' buffers.")

(easy-menu-define transmission-mode-menu transmission-mode-map
  "Menu used in `transmission-mode' buffers."
  '("Transmission"
    ["Add Torrent" transmission-add]
    ["Start/Stop Torrent" transmission-toggle
     :help "Toggle pause on torrents at point or in region"]
    ["Set Bandwidth Priority" transmission-set-bandwidth-priority]
    ("Set Global/Session Limits"
     ["Set Global Download Limit" transmission-set-download]
     ["Set Global Upload Limit" transmission-set-upload]
     ["Set Global Seed Ratio Limit" transmission-set-ratio])
    ("Set Torrent Limits"
     ["Set Torrent Download Limit" transmission-set-torrent-download]
     ["Set Torrent Upload Limit" transmission-set-torrent-upload]
     ["Toggle Torrent Speed Limits" transmission-toggle-limits
      :help "Toggle whether torrent honors session limits."]
     ["Set Torrent Seed Ratio Limit" transmission-set-torrent-ratio])
    ["Move Torrent" transmission-move]
    ["Remove Torrent" transmission-remove]
    ["Delete Torrent" transmission-delete
     :help "Delete torrent contents from disk."]
    ["Reannounce Torrent" transmission-reannounce]
    ["Verify Torrent" transmission-verify]
    "--"
    ["Toggle Mark" transmission-toggle-mark]
    ["Unmark All" transmission-unmark-all]
    "--"
    ["Query Free Space" transmission-free]
    ["Session Statistics" transmission-stats]
    ("Turtle Mode" :help "Set and schedule alternative speed limits"
     ["Toggle Turtle Mode" transmission-turtle-toggle]
     ["Set Active Days" transmission-turtle-set-days]
     ["Set Active Time Span" transmission-turtle-set-times]
     ["Set Turtle Speed Limits" transmission-turtle-set-speeds])
    "--"
    ["View Torrent Files" transmission-files]
    ["View Torrent Info" transmission-info]
    ["View Torrent Peers" transmission-peers]
    "--"
    ["Refresh" revert-buffer]
    ["Quit" transmission-quit]))

(define-derived-mode transmission-mode tabulated-list-mode "Transmission"
  "Major mode for the list of torrents in a Transmission session.
See https://github.com/transmission/transmission for more information about
Transmission."
  :group 'transmission
  (setq-local line-move-visual nil)
  (setq tabulated-list-format
        `[("ETA" 4 ,(transmission-tabulated-list-pred 'eta)
           :right-align t)
          ("Size" 9 ,(transmission-tabulated-list-pred 'sizeWhenDone)
           :right-align t :transmission-size t)
          ("Have" 4 ,(transmission-tabulated-list-pred 'percentDone)
           :right-align t)
          ("Down" 4 nil :right-align t)
          ("Up" 3 nil :right-align t)
          ("Ratio" 5 ,(transmission-tabulated-list-pred 'uploadRatio)
           :right-align t)
          ("Status" 11 t)
          ("Name" 0 t)])
  (setq tabulated-list-padding 1)
  (transmission-tabulated-list-format)
  (setq transmission-refresh-function #'transmission-draw-torrents)
  (setq tabulated-list-printer #'transmission-print-torrent)
  (setq-local revert-buffer-function #'transmission-refresh)
  (add-hook 'post-command-hook #'transmission-timer-check nil t)
  (add-hook 'before-revert-hook #'transmission-tabulated-list-format nil t))

;;;###autoload
(defun transmission ()
  "Open a `transmission-mode' buffer."
  (interactive)
  (let* ((name "*transmission*")
         (buffer (or (get-buffer name)
                     (generate-new-buffer name))))
    (unless (eq buffer (current-buffer))
      (with-current-buffer buffer
        (unless (eq major-mode 'transmission-mode)
          (condition-case e
              (progn
                (transmission-mode)
                (transmission-draw)
                (goto-char (point-min)))
            (error
             (kill-buffer buffer)
             (signal (car e) (cdr e))))))
      (switch-to-buffer-other-window buffer))))

(provide 'transmission)

;;; transmission.el ends here<|MERGE_RESOLUTION|>--- conflicted
+++ resolved
@@ -746,23 +746,17 @@
 (defun transmission-files-do (action)
   "Apply ACTION to files in `transmission-files-mode' buffers."
   (cl-assert (memq action transmission-file-symbols))
-<<<<<<< HEAD
   (let* ((id transmission-torrent-id)
          (prop 'tabulated-list-id)
          (region (use-region-p))
          (beg (and region (region-beginning)))
          (end (and region (region-end)))
          (indices
-          (if (null region)
-              (list (cdr (assq 'index (get-text-property (point) prop))))
-            (mapcar (lambda (id) (cdr (assq 'index id)))
-                    (transmission-text-property-all beg end prop)))))
-=======
-  (let ((id transmission-torrent-id)
-        (indices (or transmission-marked-ids
-                     (mapcar (lambda (id) (cdr (assq 'index id)))
-                             (transmission-prop-values-in-region 'tabulated-list-id)))))
->>>>>>> 3a17dd81
+          (or transmission-marked-ids
+              (if (null region)
+                  (list (cdr (assq 'index (get-text-property (point) prop))))
+                (mapcar (lambda (id) (cdr (assq 'index id)))
+                        (transmission-text-property-all beg end prop))))))
     (if (and id indices)
         (let ((arguments (list :ids id action indices)))
           (setq transmission-marked-ids nil)
@@ -904,7 +898,6 @@
     (> (cdr (assq key (car a)))
        (cdr (assq key (car b))))))
 
-<<<<<<< HEAD
 (defmacro transmission-interactive (&rest spec)
   "Specify interactive use of a function.
 The symbol `ids' is bound to torrent IDs at point or in region,
@@ -914,7 +907,7 @@
   (declare (debug t))
   (let ((region (make-symbol "region")))
     `(interactive
-      (let ((ids transmission-torrent-id)
+      (let ((ids (or transmission-torrent-id transmission-marked-ids))
             ,region)
         (when (null ids)
           (if (setq ,region (use-region-p))
@@ -946,24 +939,6 @@
                      (mapcar (lambda (subexp) (expand subexp x)) form))
                     (t (error "bad syntax: %S" form)))))
               (expand spec `(when ,region (format "[%d in region]" (length ids))))))))))
-=======
-(defmacro transmission-let*-ids (bindings &rest body)
-  "Conditionally bind variables according to BINDINGS and eval BODY.
-If anaphoric binding of \"ids\"--to the list of torrent IDs at
-point or in region--is non-nil, then BINDINGS and BODY are fed to
-`let*'.  Else, a `user-error' is signalled."
-  (declare (indent 1) (debug let*))
-  `(let ((ids (or (and transmission-torrent-id (list transmission-torrent-id))
-                  transmission-marked-ids
-                  (mapcar (lambda (id) (cdr (assq 'id id)))
-                          (transmission-prop-values-in-region 'tabulated-list-id)))))
-     (if ids
-         ,(if bindings
-              `(let* (,@bindings)
-                 ,@body)
-            `(progn ,@body))
-       (user-error "No torrent selected"))))
->>>>>>> 3a17dd81
 
 (defun transmission-collect-hook (hook)
   "Run HOOK and return a list of non-nil results from calling its elements."
@@ -1085,60 +1060,37 @@
 
 (defun transmission-move (ids location)
   "Move torrent at point or in region to a new LOCATION."
-<<<<<<< HEAD
   (transmission-interactive
    (let* ((dir (read-directory-name "New directory: "))
           (prompt (format "Move torrent%s to %s? " (if (cdr ids) "s" "") dir)))
      (if (y-or-n-p prompt)
-         (progn (setq deactivate-mark t) (list ids dir))
+         (progn (setq deactivate-mark t transmission-marked-ids nil)
+                (list ids dir))
        '(nil nil))))
   (when ids
     (let ((arguments (list :ids ids :move t :location (expand-file-name location))))
-=======
-  (interactive (list (read-directory-name "New directory: ")))
-  (transmission-let*-ids
-      ((arguments (list :ids ids :move t :location (expand-file-name location)))
-       (prompt (format "Move torrent%s to %s? " (if (cdr ids) "s" "") location)))
-    (when (y-or-n-p prompt)
-      (setq deactivate-mark t)
-      (setq transmission-marked-ids nil)
->>>>>>> 3a17dd81
       (transmission-request-async nil "torrent-set-location" arguments))))
 
 (defun transmission-reannounce (ids)
   "Reannounce torrent at point or in region."
-<<<<<<< HEAD
   (transmission-interactive
    (setq deactivate-mark t)
+   (setq transmission-marked-ids nil)
    (list ids))
   (when ids
-=======
-  (interactive)
-  (transmission-let*-ids nil
-    (setq deactivate-mark t)
-    (setq transmission-marked-ids nil)
->>>>>>> 3a17dd81
     (transmission-request-async nil "torrent-reannounce" (list :ids ids))))
 
 (defun transmission-remove (ids &optional unlink)
   "Prompt to remove torrent at point or torrents in region.
 When called with a prefix UNLINK, also unlink torrent data on disk."
-<<<<<<< HEAD
   (transmission-interactive
    (if (yes-or-no-p (concat "Remove " (and current-prefix-arg "and unlink ")
                             "torrent" (and (< 1 (length ids)) "s") "? "))
-       (progn (setq deactivate-mark t) (list ids current-prefix-arg))
+       (progn (setq deactivate-mark t transmission-marked-ids nil)
+              (list ids current-prefix-arg))
      '(nil nil)))
   (when ids
     (let ((arguments `(:ids ,ids :delete-local-data ,(and unlink t))))
-=======
-  (interactive "P")
-  (transmission-let*-ids ((arguments `(:ids ,ids :delete-local-data ,(and unlink t))))
-    (when (yes-or-no-p (concat "Remove " (and unlink "and unlink ")
-                               "torrent" (and (< 1 (length ids)) "s") "? "))
-      (setq deactivate-mark t)
-      (setq transmission-marked-ids nil)
->>>>>>> 3a17dd81
       (transmission-request-async nil "torrent-remove" arguments))))
 
 (defun transmission-delete (ids)
@@ -1219,15 +1171,10 @@
 
 (defun transmission-toggle (ids)
   "Toggle torrent between started and stopped."
-<<<<<<< HEAD
-  (transmission-interactive (setq deactivate-mark t) (list ids))
+  (transmission-interactive
+   (setq deactivate-mark t transmission-marked-ids nil)
+   (list ids))
   (when ids
-=======
-  (interactive)
-  (transmission-let*-ids nil
-    (setq deactivate-mark t)
-    (setq transmission-marked-ids nil)
->>>>>>> 3a17dd81
     (transmission-request-async
      (lambda (content)
        (let* ((torrents (transmission-torrents (json-read-from-string content)))
@@ -1926,11 +1873,8 @@
     (define-key map "i" 'transmission-info)
     (define-key map "m" 'transmission-toggle-mark)
     (define-key map "u" 'transmission-files-unwant)
-<<<<<<< HEAD
+    (define-key map "U" 'transmission-unmark-all)
     (define-key map "v" 'transmission-view-file)
-=======
-    (define-key map "U" 'transmission-unmark-all)
->>>>>>> 3a17dd81
     (define-key map "w" 'transmission-files-want)
     (define-key map "y" 'transmission-files-priority)
     map)
